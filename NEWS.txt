<<<<<<< HEAD
Version 7.0 - not yet released
* Windows
  - drop support for Windows CE
  - require Windows Vista or later
  - allow starting multiple XCSoar instances
=======
Version 6.8.1 - 2015/08/27
* fix freeze bug when starting without GPS fix
* fix crash with empty xcsoar-checklist.txt file
* devices
  - fix TCP port on Windows (#3428)
* Windows
  - fix the airspace file parser (#3633)
* Kobo
  - fix overlapping text (#3634)
* Android
  - fix USB-RS232-OTG permissions on Android
>>>>>>> 96f34927

Version 6.8 - 2015/08/18
* data files
  - optimise the topography loader
  - faster RASP map change
  - show all RASP maps
  - fix comments in TNP files
  - ignore trailing whitespace in airspace files (#3546)
  - store user-edited waypoints and markers in "user.cup"
* devices
  - remove option "Ignore checksum"
  - CAI302: add sink tone configuration
  - LX: implement LXNAV Nano3 task declaration (#3295)
  - LX: remove support for LX1600 pass-through mode
  - ATR833: new driver
  - Volkslogger: support DAeC keyhole declaration
  - Westerboer VW921: remove buggy driver (#3215)
  - added TCP port 2000 to portlist (part of #3326)
  - support LXNAV V7 pass-through mode (#1913, #2808, #2919)
* calculations
  - wave assistant
  - use maximum speed configured in plane setup as limit for calculations
  - use WGS84 earth ellipsoid for distance calculations (#2809)
  - remove setting "Prefer external wind"
  - reduce EKF wind latency
  - fix bogus value in "Nearest Airspace H" InfoBox (#3589)
  - obey the maximum start speed (#2841)
* airspace cross-section
  - sync map & cross-section view zoom setting (#2913)
* infoboxes
  - add "Fin MC0 AltD" infobox (#2824)
  - add "Next arrow" infobox (#3128)
* task editor
  - added one-click task reversal (#1730)
  - show name of loaded/saved tasks in dialog title (#1924)
  - support large legs in the FAI triangle renderer (#3413)
  - task calculator moved to "Status" dialog
  - markers can be used in tasks and for "goto"
* map
  - allow "Mark Drop" while panning
  - airspace labels
* user interface
  - allow horizontal speeds in m/s
  - allow mass in lb, wing loading in lb/ft^2
  - download data files from site configuration
  - remove support for custom status files
  - merge airspace warning buttons "ACK Warn" and "ACK Space" (#1086)
  - show airspace warning at bottom (#1378, #2628, #3275)
  - profile manager
  - password-protected profiles (#851)
  - checklist remembers last opened list (#3110)
  - use configured coordinate format in waypoint editor
  - remove custom font support, replaced with global "text size" setting
  - improved font sizes
  - improved font renderer
  - display rotation for Raspberry Pi and Cubieboard (#3238)
  - use /dev/input/event* on Raspberry Pi and Cubieboard (#3179)
  - support mouse wheel on Raspberry Pi and Cubieboard
  - scale touchscreen coordinates to screen size
  - bigger icons on high-dpi screens (#2795, #3267, #3397, #3540)
  - improved keypad support (#3281)
  - new translation: Simplified Chinese
* tracking
  - new option disables tracking while roaming on the cell network
  - queue SkyLines tracking fixes while data connection is unavailable
  - fix SkyLines traffic display on southern hemisphere (#3601)
  - show SkyLines traffic even if we have no GPS fix yet
  - show nearby waypoint in SkyLines traffic list
  - show altitude in list (#3606)
  - show all nearby traffic (#2814)
  - pass vehicle name to LiveTrack24
* Linux
  - Wayland support
* Android
  - fix IOIO connection on Android 4.x (#2959, #3260)
  - support IOIO-OTG with the Android device in USB host mode
  - support IOIO over Bluetooth
  - support Bluetooth LE
  - timeout for the HTTP client (e.g. LiveTrack24)
* Kobo
  - menu button
  - add UI allowing the start of external scripts to KoboMenu (#3194)
  - support Wifi with WEP (#3138)
  - support open Wifi networks (#3391)
  - support USB-OTG
  - export data partition via USB storage
  - support the Kobo Aura screen (#3490)

Version 6.7.9 - 2015/07/03
* user interface
  - fix crash in task editor
  - fix crash while panning the map
  - improved font renderer
* data files
  - fix comments in TNP files
* calculations
  - faster triangle score calculation
  - fix crash in triangle score calculation (#3576)
* Android
  - timeout for the HTTP client (e.g. LiveTrack24)
* Kobo
  - enable crash dumps in XCSoarData/crash/

Version 6.7.8 - 2015-05-22
* user interface
  - draw gray title bar on inactive dialogs
  - improved dialog button placement
  - fix missing buttons in terrain configuration (#3421)
* task
  - support large legs in the FAI triangle renderer (#3413)
  - make "Cruise efficiency" read-only
* devices
  - fix crash when downloading flight without "logs" folder
* Linux
  - support Raspberry Pi 2
  - show ports renamed by udev

Version 6.7.7 - 2015/02/20
* airspace
  - accept airspaces of class RMZ in OpenAir format files (#3437)
  - fix wrong AGL height due to longitude east/west wraparound (#3468)
* infoboxes
  - fix data for OLC infoboxes if "OLC League" is used (#3461)
* calculations
  - fix handicap factor for "OLC League" scores
  - fix reach calculation problems at border of map (#3239)
  - simplified EKF wind algorithm (#3062)
* input events
  - allow '_' character in event identifiers (#3464)
* replay
  - fix replay progress while replay is paused (#3446)

Version 6.7.6 - 2014/10/18
* tracking
  - updated SkyLines server IP
* user interface
  - fix crash when switching pages with cross section (#3012, #3231, #3395)
* devices
  - LX: relax download timeout (#3199)
  - OpenVario: new device driver
  - Vaulter: new device driver
* replay
  - accept "$GNRMC" in replay of NMEA files
* calculations
  - improve circling detection when using some external NMEA devices (#3360, #3372)
* configuration
  - report missing plane configuration file in log file

Version 6.7.5 - 2014/06/09
* fix crash in task manager (#3305)
* work around crash on Windows (PC) (#3284)
* devices
  - fixed attitude data handling
  - properly detect LXNAV Nano 3
  - FLARM: fix declaration with asterisk in task point name (#3323)
* airspace
  - assume all airspaces are active if day of week is not known
  - restore "Repetitive Sound" setting on startup (#3308)
* Android
  - fix crash when opening IOIO port (#3309)
  - allow reconnecting IOIO sensors
* tasks
  - fix loading of some tasks from .cup files

Version 6.7.4 - 2014/04/11
* map
  - fix topography rendering for polygon shapes (#3245)
  - fix SDL clipped polygon rendering algorithm (#3250)
* devices
  - Westerboer: ignore implausible values from buggy devices
* logger
  - create "logs" directory automatically for external flight downloads
* user interface
  - show status message when switching to next turnpoint (#3270)
* airspace
  - relax parsing of TNP airspace files (#3272)
* infoboxes
  - don't use depreciated content in default configuration (#3278)

Version 6.7.3 - 2014/01/22
* tracking
  - changed host for DHV tracking server (#3208)
* user interface
  - fix missing battery info in status panels
* map
  - fix disappearing observation zones at left/top screen border (#3212)
  - fix RASP display
* devices
  - LX: improved logger handshake (#3199)
  - LX: auto-retry after errors during IGC download
* Android
  - load XCSoarData from external SD card if available (#3198)
* Kobo
  - fix touch screen bug (#3195, #3204, #3211)

Version 6.7.2 - 2013/12/19
* user interface
  - fix crash in alternates list (#3146)
  - new translation: Slovenian
* infoboxes
  - fix "Fin Dist" infobox for GOTO tasks (#3152)
* configuration
  - increase upper limit for plane wing area (#3154)
  - fix saving of custom polars (#3173)
* waypoints
  - correctly handle S latitudes and W longitudes in waypoint editor (#3155)
  - fix saving waypoints to cup format files from waypoint editor
* devices
  - auto-reconnect TCP client (#3127)
  - handle time warps in NMEA replay
  - another midnight wraparound bug fix (#2973)
* Android
  - enable Vivante workaround for GC600 (#3184)
  - faster map renderer (#3124)
  - improved font quality
  - enable cursor key navigation in dialogs (#3133)
* Kobo
  - fix misassigned passphrase in WiFi dialog (#3151)
  - work around Kobo Touch N905B kernel crash in display driver (#3145)
  - work around Kobo Touch N905B touch screen bug
  - the "Home" button opens the menu
  - mount /dev/pts for telnetd (#3135)
  - fix crash in file manager and METAR/TAF dialog (#3078)

Version 6.7.1 - 2013/10/11
* replay
  - fix crash replaying an IGC file with no B record extensions (#3107)
* data files
  - save the previous log file in "xcsoar-old.log"
* user interface
  - new translation: Lithuanian
* devices
  - CAI302: work around transmission errors during IGC file download (#3074)
* Android
  - fix crash in "credits" dialog on Android 4 (#3106)
  - work around Vivante GPU texture bugs (#1995, #2228, #2990, #2998, #3105)
* Kobo
  - fix passphrase entry in WiFi setup (#3053)
  - fix compatibility with old Kobo firmware

Version 6.7 - 2013/09/30
* new target: Kobo e-book readers
* user interface
  - resizable main window
  - added AutoZoom gesture (up-down)
  - obsolete configuration pages "devices", "polar", "logger info" removed
  - new page: "horizon" (#1592)
  - default page gesture changed right/left sense according to other xc ui interaction pattern
  - pressing the Escape key in task manager switches to "Close" tab (#2877)
  - separate font for dialogs (#723, #2806)
  - repetitive airspace warning sound (#2952)
  - never close dialogs due to display rotation
  - disable custom fonts on Altair
  - improve small dialog font on Altair
  - fix loading translations on Linux (#2041)
* map
  - terrain countour lines (#2451)
  - continue loading terrain/topography without GPS fix (#2723)
  - suppress drawing duplicate topography labels
  - draw projected path when turning
  - additional zoom levels (#3037)
  - global "don't fill airspace" setting (#3047)
  - fix rendering errors when some airspaces have no border (#3045)
  - fix distinct page zoom in conjunction with circling zoom (#2907)
* infoboxes
  - new content "Speed task last hour"
  - new content "Next distance (nominal)"
  - new content "Takeoff distance" (#3059)
  - new panel for "Team code" provides quick access to team code settings (#2899)
  - new content "OLC speed" (#2352)
* tasks
  - custom "start requires arm" setting (#2782)
  - new option to disable OLC optimisation
  - MAT: ask user whether to add turn points while flying over it
  - update the calculator without a GPS fix (#2876)
  - fix task speed and time estimates before task start (#2876, #2906)
  - show "arm advance" button when manual arming is necessary (#1729)
  - support the OLC/DMSt 500km triangle threshold (#2963)
  - render finish point as achieved when task is finished (#2140)
  - subtract start/finish cylinder radius from task distance (#2308)
  - fix parsing of .cup task files
* route planner
  - ignore inactive and acknowledged airspaces (#2866)
* calculations
  - add more weight to zig-zag wind compared to circling wind
  - enable circling wind calculation in IGC replay (#2672)
  - fix OLC triangle display (#2775)
* waypoint editor
  - delete waypoint implemented
  - CUP file support added
* devices
  - enabling/disabling devices on-the-fly
  - "debug" button
  - more robust midnight wraparound handling (#2857)
  - new driver from Cambridge L-Nav
  - support TCP client connection
* Android
  - support IOIO via OpenAccessory (Android 4.x)
  - support USB host mode and USB-RS232 adapters on the Nook (#2886)
  - show Bluetooth name instead of MAC address in device list
  - enable fast refresh mode on Nook Simple Touch
* Analysis
  - a retrospective task is compiled that summarises waypoints the aircraft has 
    visited (within 15km radius).  These waypoints are drawn on OLC page of analysis dialog.
* data files
  - default profile is called "default.prf" instead of "xcsoar-registry.prf"
  - log file is called "xcsoar.log" instead of "xcsoar-startup.log"
  - fix name truncation when saving a waypoint file on Windows (#3096)

Version 6.6.5 - 2013/08/21
* user interface
  - reduce flickering in system configuration
* map
  - reduce CPU usage of airspace and topography renderer
* tasks
  - remove keyhole from the BGA start sector zone
* devices
  - enable Nook's internal GPS for mock locations (#2999)
* configuration
  - fix loading home waypoint on longitudes bigger than 90 degrees

Version 6.6.4 - 2013/07/11
* map
  - fix stuttering terrain on Windows CE
  - fix multi-touch pan gesture (#2684)
* calculations
  - improve robustness of the zig-zag wind algorithm (#2961)
* devices
  - FLARM: work around a Garrecht TRX-1090 firmware bug (#2745, #2749)
  - LX: faster LXNAV Nano detection over Bluetooth (#2819)
  - Volkslogger: increase timeout to calculate security (#2910)
  - fix bogus error message after pressing "Cancel"
  - show Bluetooth name instead of MAC address in device list

Version 6.6.3 - 2013/07/02
* map
  - fill FAI triangle areas on Windows
* devices
  - FLARM: improve task declaration reliability
  - LX: support Nano firmware 2.10 (#2819)
* Android
  - fix compatibility issue with Android 2.2
  - detect when internal GPS is lost on Android 2.3 and older (#2929)
* user interface
  - fix unit display for pressure in flight setup dialog (#2933)
* data files
  - added "Pilatus B4" polar

Version 6.6.2 - 2013/06/12
* map
  - fix misplaced topography labels (#2564)
  - fix keyboard panning with track up (#2908)
* infoboxes
  - ensure that the unit symbol is visible
  - fix ballast display in vario gauge (#2911)
* tasks
  - update all settings after task type change
* devices
  - Volkslogger: fix IGC file download on Windows CE
  - EWmicroRecorder: fix corrupt task declaration (#2921)
  - fix potential crash when garbage is received from device
  - fix IOIO reconnect
  - generate G record even when first device has no GPS (#2849)
* cross section
  - also display unknown airspace types (#2884)
* Raspberry Pi
  - fix instant crash (#2922)
* Altair
  - never override data path (#2509)
* Android
  - faster startup

Version 6.6.1 - 2013/05/08
* cross section
  - fix airspace display after display rotation (#2825)
* user interface
  - fix malformed name in airspace warning dialog (#2813)
  - don't lost focus to waypoint list on Altair (#2835)
  - don't forget map zoom when returning to map (#2805)
* devices
  - indicate duplicate devices in list
  - allow using more than one TCP/UDP device
  - fix spurious errors after IOIO baud rate change (#2733, #2754)
  - K6Bt: fix configured baud rate setup on Android (#2836)
  - work around Android 2.3 Bluetooth crash bug
* tasks
  - prevent moving target out of the cylinder (#2794)
* configuration
  - fix regression with polar configuration (#2803)
* support gcc 4.8

Version 6.6 - 2013/04/23
* map
  - optional distinct map zoom on each page (#1603)
  - add label selection "Task waypoints & airfields"
  - allow configuration of "Final glide bar" display (#2554)
  - new snail trail option "Vario-scaled dots and lines"
  - topography icons
  - don't draw pan info over north arrow (#2765)
* cross section
  - show airspace names (#1149, #2390)
  - use glide polar instead of current glide ratio (#2687)
* infoboxes
  - green InfoBox distance when inside observation zone (#2560)
  - limit the InfoBox aspect ratio
  - new InfoBox styles "Shaded" (#1852), "Glass" (#2466)
  - waypoint details button in target dialog (#1967)
  - show distance in radial InfoBox comment (#2577)
  - new InfoBox "ATC radial" with distance in nautical miles (#2269, #2706)
  - improved wind edit panel (#2770)
* user interface
  - replay fast-forward
  - new waypoint location editor (#343)
  - show required glide ratio in waypoint details (#1573)
  - add airspace ack button to map item list (#2139)
  - additionally show airspace altitude in feet (#2379)
  - show more files in replay file picker (#2582)
  - clicking with Ctrl key pressed moves the simulator (#199)
  - vario bar at the right edge of the map
* tasks
  - MAT tasks (#563)
  - custom symmetric quadrant (#2125)
  - AAT keyhole (#1687)
  - add AST point option "Score exit" (#2544)
  - optimise start point
  - allow up to 30 turn points in racing tasks
  - local time for task start open/close time (#2645)
  - enforce the task start open/close time (#2678)
  - fix start auto-advance
* calculations
  - improve the circling wind algorithm (#2690)
* devices
  - Volkslogger: support IGC file download (#1972)
  - Volkslogger: declaration no longer erases waypoint database from logger
  - CAI302: support uploading all waypoint file types (#2054)
  - V7: support for QNH synchronization to V7 vario
* Android
  - faster map renderer on some Android devices
* other
  - new polars for two G 102 Astir variants (#2701)
  - new option "auto bugs" increases bug setting every hour (#1526)
* configuration
  - fix saving of configuration values in non-metric setups (#2771)

Version 6.5.4 - 2013/04/10
* devices
  - Volkslogger: increase timeout for reading flight list
  - V7: fix QNH change
* logger
  - fix failing IGC logger (#2658, #2735, #2736, #2746, #2751)

Version 6.5.3 - 2013/03/26
* user interface
  - eliminate flickering in the cross section on Windows
  - fix wrong radial display in target dialog
  - start at terrain center when there's no GPS fix and no home location
* task
  - fix line OZ rounding error (#2599)
* devices
  - FLARM: fix IGC file download on firmware 5.09 (#2619)
* Android
  - fix crash with Hebrew language
* Mac OS X
  - fix crash on startup (#2607, #2667)
  - show missing serial ports, hide internal devices (#2668)
* infoboxes
  - fix rendering of thermal assistant aircraft symbol (#2702)

Version 6.5.2 - 2013/03/15
* user interface
  - fix hang during startup (#2662, #2663)
  - fix freeze in dialogs (#2664)
  - automatically re-enable manual wind controls (#2336)
  - fix crash after connecting FLARM (#2669)

Version 6.5.1 - 2013/03/12
* infoboxes
  - fix MacCready adjustment for non-metric units (#2654)
* user interface
  - fix bogus "restart XCSoar" messages
  - fix cross section render error on some OpenGL chips (#2631, #2661)
  - allow gestures in cross section (#2655)
* devices
  - fix crash in Android Bluetooth driver (#2636, #2656)
  - fix NMEA input on Android Bluetooth Server
* data files
  - use the terrain cache even when the system clock is wrong
  - fix G record regression (#2657)

Version 6.5 - 2013/03/08
* map
  - lower zoom levels possible while circling (#1120)
  - draw FAI triangle areas (#1563)
  - optimise the terrain renderer
  - added "Wind Up" display orientation
  - high-resolution terrain renderer (Android/Linux only)
  - kinetic panning (Android/Linux only)
  - new terrain color ramp "Gaudy"
* calculations
  - don't detect landing while climbing in a wave (#1330, #2289, #2406)
  - basic support for the contest "DMSt" (#2208)
* tasks
  - add task start countdown (#136, #1080)
  - optimise racing tasks for minimum distance
  - allow observation zone sizes up to 200km (#2401)
  - always use "arrival safety height" when calculating arrival heights
    for intermediate task turnpoints
* devices
  - LX: support flight download from LXNAV Nano (#2085)
  - LX: support flight download from LX5000/LX7000 pro IGC
  - LX: read bugs setting from the LX160 vario (#2167)
  - Android/IOIO: support BMP085 sensor (DroidSoar V2)
  - Android/IOIO: support MS5611 pressure sensor
  - added driver for Levil AHRS device
  - Leonardo: read indicated airspeed from PDGFTL1 sentence
  - C-Probe: read IAS/TAS from the device
  - K6Bt: fix baud rate switching with various drivers
  - K6Bt: fix configured baud rate setup on Android
* data files
  - added MATZ airspace class (#2530)
  - integrated handicaps from DAEC 2012
* logger
  - auto-flush IGC logger after every fix
* user interface
  - preselect first item with details in map item list for
    faster access (#2069, #2207)
  - non-modal FLARM radar (with InfoBoxes and menu)
  - show FAI triangle sectors in task manager
  - can drag modal dialogs
  - short click opens InfoBox dialog
  - support keyboard input on desktop computer
  - improved angle input (e.g. wind direction, sector radials)
  - faster map initialisation during startup
  - reduce audio vario latency
  - better bold fonts on Linux
  - add page option to show cross section below map
  - allow pages with FLARM radar and thermal assistant
  - double click on vario opens main menu
  - allow opening main menu while panning
  - new translations: Hebrew, Vietnamese
* infoboxes
  - added thermal assistant infobox
  - inverse colors for wind arrow infobox and flarm gauge (#2337)
* track friends via internet connection (SkyLines live tracking)
* SkyLines tracking enabled on Windows CE
* Android
  - check if external storage is mounted
* Documentation
  - started a French translation of the manual
  - included an almost complete German translation of the manual

Version 6.4.6 - 2013/01/23
* devices
  - Leonardo: fixed vario parser for the $c sentence
  - C-Probe: fixed temperature offset bug
  - GTAltimeter: fixed vario parser
  - SerialPort: fixed lockup/hang problem when closing for some CE devices (#2515)
* user interface
  - sort airspaces properly in the airspace list dialog (#2528)
* infoboxes
  - fixes broken wind arrow display in some situations (#2295)
  - fix font scaling on screen rotation change (Android/Linux OpenGL)
* data files
  - fixed arc airspace approximation threshold handling (#2360)
* configuration
  - save waypoint label display configuration changed from menu (#2548)

Version 6.4.5 - 2012/12/14
* calculations
  - fix rounding error in convex boundary calculation (#2477)
* devices
  - Vega: fix MacCready setting feedback loop (#1218, #2490)
* user interface
  - faster gesture drawing
  - fix crash in InfoBox page setup (#2122)
  - allow scrolling the check list on Altair (#1289)
* map
  - fix crash in terrain renderer with broken map file (#2478)
* data files
  - added "LAK-12" polar

Version 6.4.4 - 2012/11/15
* devices
  - CAI302: longer timeout for "CLEAR LOG"
* user interface
  - fix font preview in configuration dialog
  - fix the Escape key on Altair
  - fix wind InfoBox dialog layout (#2192)
  - add missing "Switch InfoBox" button (#2246)
* Android
  - fix text rendering on some PowerVR GPUs
* Windows
  - fix garbled screen area in task manager (#2272)

Version 6.4.3 - 2012/11/01
* devices
  - fix freeze bug on device reconnect
  - LXNAV Nano: fix crash in Nano configuration dialog
  - LXNAV V7: fix NMEA setup over Bluetooth
  - Colibri/LX20: fix LXN/FIL to IGC conversion (#2262)
* user interface
  - fix the download manager on Samsung phones

Version 6.4.2 - 2012/10/17
* calculations
  - contest: relax altitude difference check (#2348)
  - improve take-off and landing detection (#2391)
* devices
  - CAI302, B800: fix ballast command (#2387)
  - IOIO: fix baud rate switching, fixes LXNAV V7 and Volkslogger (#2277)
* data files
  - added polar of "Ka 6E" and corrected the "Ka 6CR" one (#2327)
  - added polars of "AK-8" and "Blanik L13-AC" (#2329)
* map
  - suspend the map renderer while thermal assistant is shown
* user interface
  - closing the XCSoar window cancels the current modal dialog (was
    broken on Windows)
  - fix off-by-one bug in combo list (#2382)
  - fix map updates in replay/simulator on Linux (#2236)
  - fix file manager on new XCSoarData directory
  - fix excess error messages in file manager (#2395)
  - validate UTF-8 in xcsoar-checklist.txt (#2396)

Version 6.4.1 - 2012/08/30
* calculations
  - fix "final GR" calculation (#2256)
  - improved great circle vector calculation precision
* map
  - new option to disable the wind arrow
* data files
  - increased arc airspace resolution for large radiuses
* devices
  - fix potential crash in I/O thread
  - fix date/time parsing in Flytec device driver
  - Volkslogger: fix task declaration over Bluetooth
  - CAI GPS-NAV: work around timing problem
  - LX: fix Colibri/LX20 declaration problems
  - Westerboer: support for smaller steps in MC value setting
  - improved Bluetooth support on Windows CE
  - work around Windows CE serial port driver bug, fixes freeze during
    Nano task declaration (#2255)
* user interface
  - remove duplicate "trail drift" setting (#2252)
  - fix flarm teamcolor saving (#2291)
  - fix flarm targets in map item list (#2267)
* logger
  - IGC B record is invalid ("V") with just 2D fix
  - log pressure altitude in IGC files
* fix crash on low battery in simulator mode (#2306)

Version 6.4 - 2012/07/31
* calculations
  - Contest: add FFVV NetCoupe (#1648)
  - Contest: optionally include next task point in OLC classic/plus
    score calculation (#1561)
* devices
  - support up to 6 devices
  - buffered serial port I/O
  - FLARM: new FLARM setup dialog
  - added drivers for GliderTools GT Altimeter and Compass C-Probe
  - LXNAV V7 and Nano configuration dialog
* data files
  - removed support for separate terrain/topography files, now XCM only
* map
  - configurable airspace rendering (#1847)
  - "dots for sink" trail styles
  - weather stations on the map (#1487)
* user interface
  - added "Airspace On/Off" menu button
  - save Flarm team mates in the profile (#1997)
  - added para- and hang glider and aircraft symbols (#1626)
  - audio vario (#1576)
  - improved airspace list rendering
  - configurable map item list (#1936)
  - "GoTo" button in map item list (#2069)
  - show corresponding waypoint file in waypoint details dialog (#1624)
  - show gesture path while dragging
  - file manager, can download data files
  - new option to disable the "final glide" display mode
* infoboxes
  - added automatic altitude infobox (baro. altitude with GPS fallback)
  - added wind arrow infobox (#1598)
* Android
  - support x86 and MIPS CPUs
  - Bluetooth server for NMEA out

Version 6.3.11 - 2012/07/27
* calculations
  - fix freeze in glide solver
  - fix transition in small cylinder for key hole observation zones
    (e.g. BGA, #2229)
  - fix AAT buttons in new tasks (#2183)
* data files
  - fix crash in CUP task loader
* map
  - fix rounding error in annulus renderer (#2221)
  - redraw map after target was moved (#2216)
  - fix bogus "around terrain: -1" map element (#2205)
  - fix waypoint label style when no map is loaded

Version 6.3.10 - 2012/07/20
* calculations
  - fix rounding error in sector angle calculation (#2102, #2209)

Version 6.3.9 - 2012/07/18
* calculations
  - show AAT/target info before the first GPS fix (#2183)
* data files
  - fix crash in the "Status File" loader
* devices
  - plausibility tests for NMEA input
  - fixed Westerboer VW921 airspeed reading

Version 6.3.8 - 2012/06/22
* fix broken graphics (#2182, #2184, #2185)

Version 6.3.7 - 2012/06/21
* calculations
  - show altitude difference to target point, not area centre
  - enforce the 150 minutes limit for OLC league (#2174)
  - fix airspace warnings on old ARM CPUs (#2127)
* devices
  - LX: improved LXNav V7 support
  - skip failed devices for task declaration
* replay
  - fix parsing of flight date in IGC files
* Android
  - fix crash during METAR download (#2156)
  - fix map flipping (#2154)

Version 6.3.6 - 2012/06/06
* calculations
  - fix task start arming inconsistency
  - fix crash in thermal locator (#2137)
  - consider head wind in STF only if MacCready setting is zero
* devices
  - fix NMEA out
* data files
  - added "ASW-28 (15m)" polar (#1919)
* user interface
  - ignore double clicks when mouse/finger has moved
  - the "back" key returns focus to map
* Windows
  - check for XCSoarData in the XCSoar.exe directory (#2136)
* Android
  - fix crash on IOIO reconnect (#2130)
  - fix interference of two or more IOIO UARTs (#2107)
  - eliminate delay from IOIO connect

Version 6.3.5 - 2012/05/31
* calculations
  - fix rounding error in task minimum search for finish lines (#2102)
* devices
  - fix crash on connection failure during flight download (#2107)
* map
  - fix horizontal terrain stripes (#1745)
* Android
  - fix compatibility with Android 1.6
  - fix hanging IOIO/Bluetooth connection
  - fix crash in FLARMNet dialog
  - save crash dumps in directory "XCSoarData/crash/";
    this requires the Android permission "READ_LOGS"

Version 6.3.4 - 2012/05/24
* calculations
  - fix overflow in ETE/ETA calculations on big tasks (#2066)
  - fix bogus landing detection right after takeoff (#2081)
* task manager
  - fix FAI start/finish line length (#2079)
* devices
  - CAI302: fix connection lost after MacCready update (#2029)
* user interface
  - increase double click interval to 500ms (#2088)
  - fix UTC offset preview (#2082)
* map
  - sanitise map scale (#2086)
  - fix crash on topography triangulation failure (#2089)
* Android
  - fix profile path on Samsung devices with external SD card (#2051)

Version 6.3.3 - 2012/05/05
* calculations
  - use arrival height instead of terrain safety height for MC0 Alt.D
    (#1991, #1992)
  - fix arrival heights on map when no terrain is available (#2018)
* user interface
  - refresh the device list automatically
* Android
  - fix crash after too many network failures (#1957)
  - improve the pressure sensor's Kalman filter
  - fix Bluetooth/IOIO receive data truncation
  - reduce the risk of getting killed by the Android Activity Manager
* logger
  - Fix logging of "start" events
  - Fix logging of "before takeoff position fixes" in IGC logs (#2052)

Version 6.3.2 - 2012/04/26
* devices
  - FLARM: fix flight download (#2024)
* user interface
  - improved list colors, white text on dark blue background
  - limit form field labels that are too wide (#2025)
* Android
  - apply a Kalman filter to the pressure reading (#1928)

Version 6.3.1 - 2011/04/19
* calculations
  - fix crash with far away task (#1969)
  - fix high speed remaining when wind drift is disabled (#1962)
  - fix crash when scrolling beyond the poles (#2005)
  - fix airspace activity (day of week) calculation
* devices
  - allow standard NMEA sentences to begin with 'P'
  - add missing NMEA checksum verifications
  - Borgelt: send bugs and ballast to the B800 (#1940)
  - Borgelt: read the ballast setting from the B800 (#1940)
  - LX: support the LXNav V7
  - Flymaster: initiate NMEA mode
  - AltairPro: relax timeouts
  - FLARM: relax timeouts
  - fix timeouts on Windows CE (FLARM driver and others) (#1970)
  - ignore garbage at the beginning of NMEA lines
  - fix the NMEA out driver (for Altair double seater and others) (#1982)
* logger
  - fix format of IGC 'C' records for takeoff/landing (ambiguous spec) (#1993)
  - fix landing time in flight logger (#2012)
* map
  - don't fill acked airspaces (#1958)
  - fix display of full-circle annulus (#2000)
* task manager
  - fix rename/delete function for task files (#1985)
  - also clear optional starts with "Clear All" button (#2014)
* waypoints
  - add all examined waypoints to recently used waypoint list (#2009)
* Linux
  - fix HTTP networking bugs
* Android
  - fix hanging shutdown after IOIO connection failure
  - fix saving of airspace colors (workaround for android compiler bug) (#1954)
* Windows
  - fix double key presses on Windows CE / PPC2000
* Altair
  - recover focused dialog control (#1868)

Version 6.3 - 2012/03/29
* calculations
  - real-time OLC score
  - configurable permanent polar degradation
  - finish: allow flight to boundary (reenabled)
* devices
  - COM port monitor
  - fix for TCP port on Windows
  - added separate FLARM driver for declaration and IGC file download
  - FLARM: generate checksums for task declaration
  - added driver for the Westerboer VW921/VW922 devices
  - added driver for the FlyNet variometer
  - allow up to 4 devices
  - LX: support the LX Color Vario
  - LX: send QNH and ballast to device
  - LX: send keep-alives while in flight list
  - LX: support LX1600 pass-through mode
  - send/receive bugs setting to/from device, if driver support it
  - support for K6-Bt baud rate switching
  - CAI302: units editor
  - CAI302: write waypoint database to CAI302
  - CAI302: baud rate switching
  - Flytec: correct airspeed and ground speed factor
* map
  - airspace rendering fixed
  - show new map items list on click
  - reduce map jiggling, improved E Ink display support
  - multi-touch drag triggers pan
  - waypoint labels: support "required glide ratio" instead of
    "arrival height"
* user interface
  - show METAR data in natural language
  - sort METAR stations by name
  - added kinetic scrolling for non-WinCE platforms
  - enable font anti-aliasing on Linux and Mac OS X
  - show airspaces in the task manager
  - larger form rows on touch screens
  - added UTM coordinate format
  - single click in target dialog moves the target
  - dpi-aware dialog layout
  - show units in the analysis dialog
  - optional full-screen mode on Linux
* logger
  - added "Start only" option for auto logger
* data files
  - added support for CompeGPS waypoint files
* internet
  - added LiveTrack24 live tracking
* Windows
  - use XCSoarData folder on removable drives/cards if available
* Android
  - support reverse screen modes for Galaxy Tab
  - support baro sensor
  - fix profile saving bug after initial installation
  - improve Bluetooth and IOIO error handling
* Altair
  - fix configuration dialog navigation
* LX MiniMap
  - support for the hardware buttons

Version 6.2.6 - 2012/02/25
* calculations
  - fix bogus terrain warnings
  - fix incorrect expiration of wind data, e.g. for temporary manually
    overridden automatic wind calculations results
  - fix auto MacCready calculation
* devices:
  - Vega: fix Vega configuration dialog
  - Android: don't auto-reopen the internal GPS periodically
  - Android: fix deadlock when internal GPS is disabled
  - fix rare crash bug during task declaration
* fix parsing of weather station codes read from profile
* Altair:
  - fix a few broken dialog hot keys
* Windows
  - allow configuring the UTC offset on Windows CE

Version 6.2.5 - 2012/01/27
* calculations
  - fix time calculation when goal is above aircraft
  - fix speed to fly when goal is below aircraft
  - fix minor OLC miscalculation
  - enable the logger ID on all platforms
  - prevent spikes and jumps during IGC replay
* infoboxes
  - fix display of "FIN ETE VMG" and "WP ETE VMG"
* user interface
  - enable 5 InfoBoxes on the right in landscape mode
* settings
  - fix handling negative UTC offsets
* devices:
  - fix regression in EW MicroRecorder task declaration
  - EW MicroRecorder: make task declaration cancellable
* Android
  - fix black screen after resume
* Windows
  - fix freeze on the Windows Mobile "Today" screen

Version 6.2.4 - 2011/12/24
* calculations
  - fix arrival altitude calculation when goal is above aircraft
  - take terrain safety height into account for start point
  - calculate final glide MacCready even when no thermal was measured yet
  - fix rare crash in AutoMacCready calculation
  - converge AutoMacCready to zero when goal is unreachable
  - fix crash with far away task
  - fix crash in terrain reach calculator
* devices
  - Borgelt: send MacCready to B800 with CAI302 protocol
  - Flytec: fixed the $FLYSEN parser (more data, including GPS)
* Android
  - fix bogus long InfoBox clicks
  - fix crash after resuming
  - don't reveal InfoBoxes after rotating the display during pan
* Windows
  - work around startup problem on hx4700 with Windows Mobile 5
* Altair
  - fix crash in InfoBox cursor movement
* user interface
  - restore the current menu after rotating the display
  - fix sorting by filename in file selector of task manager
  - allow modification of some additional infobox values with up/down keys
    (or volume keys on android devices).
  - fix crash in the .xci file parser
  - new translation: Korean
* map
  - performance improvements for large maps
  - redraw map after terrain cache update
* settings
  - load configured METAR/TAF stations on startup
  - remember UTC offsets > +12 hours.

Version 6.2.3 - 2011/11/19
* calculations
  - show correct "next distance" even if glide solver fails
  - don't discard manual wind when auto wind is disabled
  - don't discard manual wind until a new estimate is calculated
  - fix memory leak
* user interface
  - reduce menu flickering
  - fix crash in waypoint list dialog when waypoints have large comments
  - prevent waypoint editing if waypoint file is read-only
  - fix clipped task display on wide screens
* map
  - speed up the map renderer
  - reduce memory usage on PPC2000
* data files
  - Automatically try to detect character encoding of airfield details file
  - speed up waypoint/airspace loading
* logger
  - Added competition id to IGC file output
* Linux
  - display error message when fonts could not be loaded
* Mac OS X
  - initial public release, distributed in a DMG package

Version 6.2.2 - 2011/11/04
* devices
  - save the "bulk baud rate" setting
  - don't auto-restart NMEAOut and XCOM760
* calculations
  - fix instant L/D formula
  - fix malformed F records in IGC files
  - minor fix for FLARM stealth calculations
  - fix auto QNH formula
  - fix reach/route arrival calculations with strong wind
* user interface
  - fixed several minor bugs in the plane database dialog
  - fix MacCready steps for knots and ft/min
  - manual and translation updates
  - support "airspace margin" setting for "All below"
  - fix crash in font editor
* data files
  - fixed bugs in TNP airspace file parsing
* Android
  - acquire "Vibrate" permission

Version 6.2.1 - 2011/09/26
* faster METAR and TAF download
* devices
  - FLARM: clear old barometric altitude as soon as FLARM is detected
* user interface
  - show validation errors before task declaration
* Windows / Altair
  - restore the "Enter" key in dialogs (knob click on Altair)
* Android
  - fix hang on quit
  - fix screen corruption when rotating the progress screen
  - fix startup crash with manual display orientation
  - fix memory leak in network code
  - implement timeout in network code
* Mac OS X
  - fix clock query
  - store data in ~/XCSoarData

Version 6.2 - 2011/09/08
* devices
  - Android IOIO
  - Android: support native serial ports and USB-RS232 adapters
  - added task declaration support for the IMI ERIXX logger
  - improved support for the Digifly Leonardo
  - auto-detect serial ports on Windows CE
  - serial port support on UNIX
  - CAI302: fix byte order bug on PC
  - CAI302: IGC file download
  - IMI ERIXX: IGC file download
  - LX/Colibri: IGC file download
  - LX: support baud rate switching
  - Volkslogger: fix task declaration on PC
  - Vega: update vario when there is no GPS fix
  - PosiGraph: task declaration
  - device declaration can be cancelled
  - reconnect individual devices after failure or timeout
  - device manager dialog, with manual reconnect
* calculations
  - dry mass is seperated from the polar reference mass
  - airspace distance miscalculations fixed
  - new wind algorithm "EKF", replacing ZigZag
  - OLC calculation speedup
* user interface
  - added support for reverse portrait/landscape screen orientations
  - multiple flarm team mates and teams possible
  - nearest airspace distance info boxes
  - better font for large info box values
  - airspace warnings: show vertical distance if above/below
  - profiles are not incremental anymore; initial support for editable
    user profiles
  - MacCready InfoBox: scale increments according to user unit
  - METAR and TAF
* map
  - redraw terrain only if needed (saves battery power)
  - airspace rendering optimised
* data files
  - auto-detect the character encoding in waypoint/airspace files
* tasks
  - allow finish height in MSL or AGL

Version 6.1.5 - 2011/08/20
* data files
  - fixed arcs in TNP airspace files
* devices
  - fixed temperature reading from Altair/Vega and Westerboer devices
* calculations
  - airspace distance miscalculations fixed
  - fixed builtin polars with points above 200 km/h
* Android
  - fix timer crash

Version 6.1.4 - 2011/07/30
* memory leaks fixed
* calculations
  - fix miscalculation in start point chooser
  - finish: revert "allow flight to boundary" for now
* map
  - fix for the aircraft symbol
  - airspace rendering optimised
  - disable huge topography files on PPC2000 and Altair
* Android
  - fix text rendering on Adreno GPUs
  - fix another suspend/resume crash
  - clip the unit symbol in info boxes
  - smooth CPU usage info box
* Altair:
  - fix upside down screen

Version 6.1.3 - 2011/07/14
* devices
  - fix task declaration on PC
  - LX: correct byte alignment for task declaration
* calculations
  - reduce memory usage
  - finish: allow flight to boundary
  - Racing task, FAI Task: allow 11 turnpoints
  - task: support AGL maximum start height
* user interface
  - translation updates
  - new translations: Japanese, Ukrainian
  - support mouse wheel on Linux
  - fix duplicate text input in edit controls on PC
  - update info boxes after leaving full-screen
  - fix PNA model type
* map
  - fix map location when all devices fail
* Android
  - support hardware keyboard in custom XCI files
  - clip text in the "credits" dialog
  - catch Java exceptions in the text renderer
  - reduce texture memory usage on newer GPUs
  - fix terrain rendering on Mali-400 (Samsung Galaxy S II)

Version 6.1.2 - 2011/06/28
* devices
  - workaround for GPGGA/GPRMC clock difference
* calculations
  - reduce memory usage further
  - fix boundary routine of the key hole zone
  - set system clock only from a real GPS fix
  - set system clock again after device reconnect
  - MacCready setting defaults to safety MacCready on startup
* user interface
  - change low battery thresholds
  - manual and translation updates
  - fix UTC offset setting
  - fix overlapped InfoBox text
  - translation updates
* map
  - fixed coast line display (areas below zero no longer flooded)
* Linux
  - fix broken textures on GPUs with power-of-two dimensions
* Android
  - enable sound effects on task start, arm turn, GPS connection
  - continue calculations while airspace warning is displayed
* Altair
  - the Escape button saves dialogs (such as InfoBox setup)

Version 6.1.1 - 2011/06/01
* calculations
  - fix arrival heights which are below the safety height
  - reduce memory usage
  - fixed several bugs in the teamcode calculation and display
* user interface
  - new option for large glider symbol
  - re-enable the team bearing diff InfoBox
  - fix crash in the waypoint editor
* Windows
  - workaround for PPC2000 bug that caused lockups
* Android
  - fix crash bug after orientation change and resume
  - support non-standard SD card mount points
* Altair
  - fix UI lag
  - fix default task on startup
  - optionally load XCSoarData from USB drive
  - swap "ACK Warn" / "ACK Space" hot keys
  - disallow the on-screen keyboard
  - fix clipped cursor in text entry dialog
  - fix default font for "important topology"

Version 6.1 - 2011/05/19
* devices
  - CAI302: read QNH setting
  - Vega: send configured QNH to Vega
  - allow disabling a device explicitly
  - listen for NMEA on TCP port
  - automatically restart FLARM after declaration
  - Stealth mode detection of other FLARM targets
* user interface
  - "pan to" button in waypoint dialog
  - waypoint selection screen shows last used waypoints if no filter is set
  - change the info box geometry without restarting XCSoar
  - change the display orientation without restarting XCSoar
  - tabbed Task dialog with icons or text on tabs per settings
  - new InfoBox configuration dialog
  - configurable aircraft symbol
  - new translations: Danish, Norwegian Bokmal, Romanian
* route planning
  - new optional minimum-time route planning around airspace and terrain.  
    - allows avoidance or terrain, airspace or both
    - takes final glide and cruise-climb portions of flight into account
  - Configuration in Route Planner page of settings.  
    - Feature is by default disabled.
    - See settings help text for configuration options
  - Limitations of current version:
    - does not update the final glide bar, task times etc for any obstacle deviations
    - does not handle aircraft or destination location inside airspace
    - does not allow paths with course deviations greater than 90 degrees each leg.
    - some "jumping" of the solution may be experienced as altitude/location changes.
* reach (glide terrain footprint)
    - new engine for calculating the where the glider can fly in final glide,
      formerly known as the glide terrain footprint, now referred to as 'reach'.
    - this can calculate the reach around terrain obstacles
    - landable waypoints visible on the map are marked according to whether they are
      reachable
    - the reach calculation is configurable, turning search can be disabled if
      running on low-powered devices.
* map
  - north arrow is automatically hidden in north-up mode
  - added configurable slope shading (off/fixed/wind/sun)
  - autozoom uses stepless zooming and has configurable upper distance bound
  - "north up" map orientation now respects "glider position offset"
    by configuring a "shifting axis", i.e.
    - shifting based on bearing to target (i.e. North orientated "target up")
    - shifting based on average of recent ground track
      (i.e. North orientated "track up")
  - the estimated thermal position is now used as map center during circling
  - a selection of which waypoint labels are displayed is now possible
    (All, Task & Landables, Task and None).
  - different rendering of roads based on importance (major, normal, minor)
  - a different font is used for rendering important topology labels (i.e. big cities)
  - landables can be displayed with runway heading and proportional length if the
    necessary data is contained in the waypoint files
  - glide terrain range line more detailed, uses 50 radial points rather than 20
  - added option to display track bearing line in map
  - optional transparent airspace rendering
  - terrain ramp auto-scaling disabled
* data files
  - support for SeeYou .CUP task files in the task manager
  - support for GPSDump/FS FormatGEO and FormatUTM waypoint files (.wpt)
  - support for OziExplorer/CompeGPS waypoint files (.wpt)
  - added airspace class G
  - wing area field is read from extended polar files if available
  - zander files: description field is used for additional airport detection
  - added frequency parsing for airspace files
    - TNP: RADIO field
    - OpenAir: AR command
  - the frequency and runway heading/length given in cup files are now displayed
  - use runway heading and length contained in cup waypoint files
  - for WELT2000 generated winpilot waypoint files (.dat) use runway heading
* task
  - new Task Manager and calculator dialogs
  - FAI Triangle filter when adding turnpoints
  - added BGA start point sector
  - added AAT inner radius sector
  - configurable alternate sorting 
    - by arrival altitude
    - along task direction
    - along home direction
  - "long-click" in task turnpoint zone displays Target dialog
  - "arm advance" menu buttons removed.  Next/previous buttons function as normal
    for turnpoints (including startpoints) not requiring arming, for those that do
    require arm, "next" reads and functions as "arm" on first press and once armed,
    reads and functions as "next".  "previous" reads and functions as "previous" if
    not armed, "disarm" if armed.
  - time margin of AAT optimisation is configurable under "Default task turnpoints" page, expert mode
    as "Optimisation Margin" option.
  - auto goto task: when no task is defined then on takeoff, if there is a waypoint
    within 1km of the takeoff location, a goto task pointing back to this location
    is automatically created.
* infoboxes
  - new graphical infoboxes
    - barogram
    - vario trace
    - netto vario trace
    - thermal circling trace
    - thermal band
    - task progress
  - new infoboxes:
    - time below maximum task start height
    - wp and task ETE assuming ground speed is maintained
* Android
  - support landscape/portrait switching
* Dialog updates
  - Analysis dialog shows multiple contest (OLC etc) results
  - Analysis dialog includes a thermal band graph
  - Waypoint select dialog allows filtering by start/finish
  - Airspace warning dialog only shows buttons suitable for the respective airspace item, 

Version 6.0.10 - 2011-04-29
* fix crash in flarm teammate setting
* user interface
  - enable gestures by default
  - show the primary data directory in the configuration dialog
* calculations
  - fix wind direction on glide terrain line
  - enable warnings for GND airspaces when AGL altitude is negative
* Android
  - fix two crash bugs on sound effect
* Altair
  - correct key handling behaviour in Lists
  - prevent wraparound of cursor navigation

Version 6.0.9 - 2011-04-06
* devices
  - work around iPaq Bluetooth driver bug
* map
  - fix for hanging map on slow hardware
* Windows
  - fix setting the system time from GPS
  - PPC2000: major performance improvement
  - more backslash path fixes on Windows CE
* Android
  - don't require GPS and Bluetooth on Android Market
  - implement the battery InfoBox
  - internal GPS: show "waiting for fix" until location is obtained
  - allow SD card installation
  - "Droid Sans" is the default Android font
  - enable font preview
  - dead hardware keys fixed
  - implement sound effects

Version 6.0.8 - 2011/03/23
* don't estimate thermal source for skewed thermals
* devices
  - CAI302: fix task declaration on Android
  - EW microRecorder: minor task declaration fix
* configuration
  - Units: fix "feet per minute" support
  - save the "Auto Logger" setting
* Windows
  - use backslash for paths on Windows CE
* Android
  - calculate WGS84 to real altitude (internal GPS)
  - fix incorrect airspace warning repetitions
  - auto-reconnect to Bluetooth GPS after timeout
  - support the acceleration sensor
* Linux
  - more dialog improvements
  - fix bold font rendering
  - case insensitive file name matching

Version 6.0.7 - 2011/03/12
* devices
  - EW microRecorder: timeout during connect
  - EW microRecorder: increase RX timeout
  - EW microRecorder: insert new declaration into old EW-USER.TXT
* map
  - Airspace: support alternative OpenAir coordinate format
  - allow zooming in to 1 km
* replay: don't execute recorded input events
* Windows
  - hide the task bar on Windows CE Core
* Android
  - disable auto-restart on various Android configuration events
  - import time from internal GPS correctly
  - read internal GPS accuracy
  - the "back" hardware key cancels dialogs
  - map the volume keys to cursor up/down
* Linux
  - improved button and checkbox rendering
  - dialog keyboard navigation implemented
  - enable keyboard repeat

Version 6.0.6 - 2011/03/04
* devices:
  - fix declaration crash in Volkslogger, EW, CAI302, CAI GPS NAV
  - EW: remove duplicate newline in declaration output
* map
  - Airspace: add option to re-enable stencil buffer on PPC2000
* other
  - select waypoint: update heading filter only on large changes
  - reduce dialog memory usage
* Windows
  - compile vali-xcs.exe as console application
* Android
  - fix crash due to invalid UTF-8 labels
  - more pause/resume crash fixes
  - take advantage of ARMv7 CPUs
  - dialogs are modal now
* Linux
  - implement the serial port

Version 6.0.5 - 2011/02/26
* devices:
  - EWMicroRecorder: fix hang during task declaration
  - FLARM: parse PGRMZ as altitude above 1013.25 hPa
* user interface
  - scale the "Today Screen" buttons on large screens
  - fix page numbers in satellite image renderer
  - generate satellite file name from original waypoint id
* map
  - terrain: permanently disable failed tiles
  - terrain: fix "unexpected marker segment type" error
  - AAT: don't draw "dead zone" on ancient hardware (PPC2000)
  - Airspace: disable stencil buffer on ancient hardware (PPC2000)
* Android
  - fix bitmap loading on Samsung Galaxy Tab
  - show Bluetooth device names in configuration dialog
  - larger default fonts
  - improved airspace rendering
* Altair
  - fix dialog hot keys
  - task editor: bind F5/F6 to move up/down

Version 6.0.4 - 2011/02/19
* devices
  - EWMicroRecorder: parse PGRMZ as altitude above 1013.25 hPa
  - FlymasterF1: convert pressure to altitude
  - FlymasterF1: don't override the baro altitude of the primary device
  - LX: parse LXWP0 as altitude above 1013.25 hPa
  - Zander: PZAN1 contains QNH altitude
  - Zander: verify checksum
  - don't force cruise mode when no Vega/B50 is present
* user interface
  - prevent potential crash while using flarm radar dialogs
  - improve behaviour if "circling zoom" is disabled
  - vario: fix circling mode display
* map
  - enable terrain and topology by default
  - Terrain: load fewer raster tiles on Altair
* task
  - abort: for non-final glide options, don't prefer airports
  - task manager: reduce memory usage
  - olc: DHV-XC contest optimisation
  - olc: SIS-AT 2011 contest optimisation
* configuration
  - don't forget the home airport after a configuration change
* Android
  - device: support NMEA over Bluetooth RFCOMM
  - more pause/resume crash fixes
  - don't process hardware keys twice
  - fix bitmap loading on Android 2.3

Version 6.0.3 - 2011/02/02
* devices
  - EW, Volkslogger: restart I/O thread after declaration failure
  - CAI302: check for I/O errors during declaration
  - Volkslogger: enable task declaration
  - Condor: fixed wind direction processing
* user interface
  - Language: translation updates
  - Auto zoom: don't disable in circling mode
  - more airspace rendering fixes for Android
* map
  - Terrain: load more raster tiles on modern devices (second try)
* Android
  - keep display backlight on, don't suspend
  - support extra large displays (tablets)
  - allow task switching
  - disallow multiple instances of XCSoar
  - show notification icon while running
  - implement "Quit" properly
  - enable cruise/climb mode switching
  - use the external SD card on Samsung Galaxy
  - show on-screen keyboard buttons
  - fix profile breakage
  - show flarm and thermal assistant gauge
  - show text in splash screen

Version 6.0.2 - 2011/01/20
* devices
  - more robust NMEA checksum parser
  - CAI302: restart I/O thread after declaration failure
  - CAI302: parse PCAID baro altitude if "!w" unavailable
  - Condor: read wind from LXWP0
* user interface
  - Language: translation updates
  - Language: add Spanish translation
  - Language: add Russian translation
  - Language: translations Czech, Greek, Croatian, Italian, Serbian,
    Swedish imported from LK8000
  - Window: disable sunken window edges on HP31x
  - Target: adjust map layout
* map
  - Waypoints: more reliable waypoint decluttering
  - Topology: fix rendering bug
  - Terrain: reduce slope shading artefacts
  - Terrain: load more raster tiles on modern devices
  - Task: fix crash when drawing deformed sectors
* data files
  - Fixed potential crash while reading airfields files
  - Added more polars (Hang gliders, DG1000, Blanik, Jantar, ...)
* Android / Linux / OpenGL
  - enable translations
  - fix dialog titles
  - support big displays (tablets)
  - implement check boxes (for enabling "Expert" mode)
  - fix airspace rendering

Version 6.0.1 - 2010/12/26
* map
  - task, glide terrain: fix rendering bugs
* user interface
  - Language: translation updates
  - Language: always fall back to resource data
  - Language: enable translation on PPC2000/PPC2003
  - dialog "Switches": portrait mode layout fixed
  - dialog "Statistics": draw trace on task page
* terrain / topology
  - minor memory leak fixed
* glide computer
  - new built-in polars: IS28B2 and SZD30

Version 6.0 - 2010/12/19
* build system
  - compile with gcc / mingw32 / mingw32ce instead of Visual C++
* data files
  - support for SeeYou and Zander waypoint files
  - support for TNP airspace files
  - when started from SD card, XCSoarData is stored on SD card, too
  - when a XCSoarData directory exists on SD card, it is preferred
* devices
  - Altair Pro: task declaration
  - new drivers:
    - Flymaster F1
    - Flytec
    - ILEC SN10
    - Leonardo
  - NMEA logger and NMEA replay
* terrain / topology
  - cached terrain load during startup (faster)
  - incremental (faster) terrain/topology updates
  - faster terrain/topology rendering
  - slope shading can be turned off
  - auto-scale terrain colors
* user interface
  - mouse gestures
  - translation compatible with gettext / libintl
  - language auto-detection
  - configurable temperature unit (Fahrenheit)
  - configurable trail colors
* gauges
  - new FLARM radar screen
  - thermal assistant
* task
  - full rewrite of the engine, new task editor
  - support more task types
  - saved tasks are XML
  - alternates list
  - instant OLC score
  - OLC plus rules
  - instant AAT optimization

Changes from 5.2.2:
PAOLO:
- colorful vario gauge by Paolo (for FIVV only)
- (minor) infobox config layout in configuration
TOBIAS:
- ballast dump works outside task calculator
- start task info
ROB DUNNING:
- Font editing patch
- Allow DebugStore to use varargs and convert all ca
- Allow StartupStore to use varargs and convert all.patch
- Fix font in checklist dialog
- Allow synce pcp to be overridden via make

JMW:
- Added Condor device

Changes from 5.1.9beta9:
- Fixed bug in tasman vario gauge display
- Clearer display of flarm target climb rate
- renamed variables to improve readibility
- Added option to enable/disable FLARM radar separately from map
- Removed option to display trapezoidal relative altitude on FLARM radar
- Fixed LDNext bug
- Compatibility for widescreen displays courtesy of Rob Dunning
- PNA port work courtesy of Paul Coolwind
- Fixed SZD55 polar (more accurate) courtesy Luke Szczepaniak
- Added DG-300 polar courtesy Paul Coolwind

Changes from 5.1.9beta8:
- Info on persist load/save in startup log
- Clear logs if not enough space for persist
- Persist save of cruise efficiency
- Fixed mc speed bug when cruise efficiency modified

Changes from 5.1.9beta7:
- Draggable targets on touchscreen version
- Cursor toggle mode in landscape target dialog
- AAT Time to go resets to zero on cleared task
- AAT Time to go never negative
- Fixed bug in waypoint exclude outside terrain checking
- Fixed bug in time calculations with short final legs in task
  (final glide around multiple points).

Changes from 5.1.9beta6:
- added clear button to task editor dialog in portrait mode,
  courtesy Jacques Fournier
- added missing infobox copy/paste buttons in portrait mode
- added display of wing loadings for built in polars
- added GRecord stuff to Altair
- updated copyright text to source code
- moved close button in basic settings to left to improve usability on PNA
- FLARM targets display of average climb rate courtesy Lars H
- Team code position shown on map courtesy Lars H
- GRecord updates for Altair, PNA
- FLARM on-map display updates
- Button labels update for PNA
- Fixed minor bugs in calculator re ete (energy height not used in fractional calculations)
- Restart time now one hour
- Fixed bug in display of start in analysis page (barograph)
- Selective fine control of float attributes
- Added LAK17-15, Lak17-18, ASG29-15 (mod from ASW27-W)
- Display weight info on glide polar page
- FLARM declaration bug fix

Changes from 5.1.9beta2:
- Alternate text entry methods
- Can now use flarm database, courtesy Lars H
- Added copy/paste to infoboxes in configuration dialog
- Flymaster F1 bug fix (vario units)
- Porting to cegcc with Russell King
- Task/leg times to go etc only shown if task is completeable at current Mc
- Infobox selector has items sorted alphabetically
- Multiple start points ensure the current start is in the list.
- Draw cross in final glide bar if unreachable at current MC
- Initial support for XCOM760 radio
- Added input event to add temporary landable waypoint
- Goto function now allows tasks to be resumed
- Bug fix in DD.dddd waypoint edit format
- enabled use of flarmnet ids in flarm display (courtesy Lars H)
- Added input event to switch orientation modes
- added support for declarations to IGC approved FLARM devices
- added missing help for new infoboxes
- added control of circling zoom to input events
- battery voltage infobox for Altair (others to follow)
- added Ventus CM17.6 polar
- added duo discus XT polars courtesy Derrek Ruddock
- added option to set 800x480 resolution for ipaq 310 testing
- mods to allow configuration of Vega in portrait mode
- robustness enhancements (avoid buffer overrun in long waypoint comments)
- build script
- version bump
- More porting to cegcc; allow O3 optimisation, variable initialisation

Changes from 5.1.9beta1:
- Added Flymaster F1 device
- Fixed bug in AutoQNH
- Finer units in task rules dialog

Changes from 5.1.8:
- Draw red line on thermal band at start height when there's a start
  height limit and on start waypoint
- Touching list forms in the scrollbar area moves to that position in the list
- Don't display meters in airspace altitudes as well as feet unless meters is
  the user altitude unit.
- FL altitudes rounded to nearest 10 units to ease readability
- Zander support split off into its own device
- Fixed IAS of Zander (km/h -> m/s)
- Fixed bug in declaration to EW micro
- Added ASG29E-18 polar

--------------------


Changes from 5.1.7 beta6:
- Projected track line in AAT mode when track from last turn >10 degrees off target
- Allow start through top of start sector
- Bug fix, baro and GNSS altitude in log files swapped
- Fixed lockup on auto shutdown in simulator mode when out of batteries
- Higher colour contrast snail trail
- Changed "Ack for day?" to YES/NO/CANCEL
  (NO unacknowledges for day)
- Airspaces drawn closed if open
- Added UNL (unlimited) airspace top as used in wgc08
- Fixed lock/unlocking of targets in portrait mode
- Fixed direction of arrows on task line in AAT mode

Changes from 5.1.7 beta6:
- Energy height referenced to Mc speed to fly
- Fixes to airspace rendering in analysis dialog
- DMS/DMmmm/DDdddd units in waypoint edit
- Added proper dialog for airspace queries
- Prevent log points > 500 m from being added to snail trail or OLC store
- Minor Auto Mc improvements
- Ballast in basic settings has a timer, activated/deactivated
  by pressing ENTER, which progressively reduces ballast according to
  the rate set in the configuration settings (dump time).  Timer is only
  active while the basic settings dialog is open.
- AAT/FAI Sector rendering on screen now more accurate
- Bug fixes and cosmetic cleanups to airspace warning dialog
- Final glide through terrain status message warning logic improved
- Enhancements to thermal profile band and risk MC with respect to flying in
  mountains
- Added option for final glide terrain line to shade terrain outside glide range

Changes from 5.1.7 beta4:
- Airspace display in analysis dialog sped up slightly
- Airspace queries report MSL referenced height as MSL instead of "Alt"

Changes from 5.1.7 beta2:

- Task speed instantaneous improvements
- Fixed bug in start height reference in dialogs
- Added terrain height to barograph in analysis dialog
- Pressing ENTER on Mc value in task calculator sets it to time-averaged
  climb rate from circling
- Support for AGL airspace, now tested
- Bug fix in parsing airspace "M"/"MSL"
- Some graphical cleanups
- Pressing ENTER on range value in task calculator does optimise
- Auto Mc (final glide) won't wind down to zero the first time final
  glide is achieved.  It will wind down to zero after that though.
- Energy height used in achieved speed, cruise efficiency calcs
- When off-course by more than 10 degrees, shows distance penalty
  in % for that leg along track line on map.
- Cruise efficiency stays at user-set value; if the field is selected and press ENTER, then the value will be calculated (and set to that value).
- Fixed minor bug in energy height compensation of thermal stats
- Minor improvements to analysis dialog
- Improvements to task speed instantaneous (new, more robust algorithm)
- Airspace AGL supported (not tested), will add terrain height at center of airspace to base.
- Analysis dialog shows mc speed, sink rate on glide polar page
- Analysis dialog shows terrain height in airspace page
- Allow auto mc to function when no task defined
- Added task rules dialog from task start point
- Added height reference for Start max height rule (allows MSL or AGL)
- Increased accuracy of terrain footprint
- Added LS6-15 polar
- Cruise efficiency displayed and adjustable in task calculator.  The cruise efficiency
  is the increased average speed of the glider in cruise, due to dolphining or flying in
  rising air.  It is calculated and displayed in the task calculator.
  If the value is edited, then it will be used subsequently in arrival time calculations.
- Added g load estimation when acceleromter not connected
- Added experimental distance vario infobox.
  This is the the difference in height required to complete the task divided by the time step.
- Improved task speed instantaneous
- Hour glass used in nearestairspace input event, since this can take a few
  seconds.
- White bold (a la Google maps) on task waypoint labels
- Added input event "GotoLookup" which allows a single menu item to bring up the waypoint select
  dialog, and if a waypoint is selected, it will Goto and clear task.
  See pc.xci for example (it replaces the "Task Save" button)
- Fixed situation where auto Mc can wind down after task start due to manoeuvering near start
- When logger is started, if the task hasn't been saved, it is saved to the default task.

Changes from 5.1.7 beta1:
- Vario gauge shows thick red/blue line for sink/lift
- Last thermal stats only used if thermal gain > 0 and
  thermal time > 45 seconds.  This prevents spurious entries for ignored
  thermals, or for quick pullups in thermals without sustained turns.
- Not just airports but landpoints can now have "airfield" details

Changes from 5.1.6:
- Map scale display for non-metric units
- Fixed initialisation of AAT properties when adding waypoints from
  waypoint dialog

-------------------------------------------------------

Changes from 5.1.5 beta 6:
- Snail trail rendering improvements:
  -- removed 'wobble' of snail trail from long time ago
  -- don't crop partially visible lines
- Bug fix in AAT sector detection when start angle > end angle
- "Speed remaining" in status dialog renamed to "Speed estimated" as
  it gives the estimated final speed of the task
- Increased size of up/down arrows in FLARM gauge
- In target dialog, can move target up/down/left/right on Altair with
    DISP/CFG/F5/F6 keys, on PC with 2/3/6/7 keys
- Added blue line of constant distance arc in AAT sectors
- Fixed bug in LD vario and LD GPS calculations
- Added LX sentance (LXWP0) to support Condor
- Fixed bug in auto mc
- Task speed stats reset on task start/restart.

Changes from 5.1.5 beta 5:
- In target dialog, north up and north track modes cause screen orientation
  to be north-up
- Calculations in the target dialog is based on a timer now rather than triggered
  on change, to prevent calculations slowing down the refresh.

Changes from 5.1.5 beta 4:
- Infoboxes (AA Time, Task Time To Go, Next Time To Go,
             Task Arrival Time, AA Delta Time)
  now use consistent color format:
     black/white: AAT est > min time
     blue: AAT est turning now > min time
     red: AAT est < min time
- Task editor/overview page shows file name of task in caption, and shows '*'
   if task is edited and not saved.
- Bug fixes to tasman instruments vario
- Text entry dialog uses larger font
- Flight logger can use short file name, if "Logger short file" is true.
- Flight logger gets ID from 3-letter logger ID
  in System config, if not set this defaults to 'AAA'.
- AAT zero range (nominal) task is displayed thin green dashed,
  target task is displayed in thick green dashed
- Added new infobox "Thermal All / TC All" for gps vario averaged across
  all time spent in circling mode.
- Speedups and bug fixes to effective/achieved Mc calculations.
  achieved Mc is no longer influenced by gliding off high starts.
- AAT optimiser more accurate for setting range to 5 mins over min time,
  faster, and more robust.
- Prevented re-start of snail trail on minimum height if OLC disabled
- Full snail trail (OLC) data thinning bug fixes

Changes from 5.1.5 beta 3:
- "Smart averager", averager resets on cruise/climb transition
- Display AAT sizes next to waypoints in task edit
- Set AAT default size from sector size setting
- Target radial setting can wrap around
- "Target locked" is in target dialog now
- Improved robustness of AAT optimise buttons etc
- "Target" instead of "Mark Location" on default menu of Altair/PC
- Snail trail color scale fixes
- Target details cleared when changing a turnpoint
- AAT nominal task is displayed thick green dashed,
  target task is displayed in thin green dashed

Changes from 5.1.5 beta 2:
- Task speed statistics reset on task restart
- Draw vertical lines on analysis dialog barograph and task speed
  where legs started
- Locked targets are unlocked as soon as the AAT area is entered

Changes from 5.1.5 beta 1:
- Changed ExternalTriggerCruise to enum, so it can be off,
    "flap", or "SC" (speed command).
  Existing value of true is equivalent to "flap".
- Draw centroid/'bmw' symbol at targets in AAT task
- Calculate AAT time to go if turning now while in sector, then
   going to remaining targets after this.
- AA dT infobox goes blue if task time > AAT time + 5 minutes when in sector
   and pilot turns now.
  Therefore, particularly in last AAT sector, when AA dT is blue,
  it is reasonably safe to turn now, even if the target is deeper in the
  sector.  (only if color infoboxes are on)
- Set waypoint bearing and best cruise track to first leg bearing
  when in start sector, so blue arrow points to first target, and
  so does screen orientation.

Changes from 5.1.4:
- Target dialog steps in 2% and 2 degrees instead of 5.
- AAT target direction and best cruise track arrow (blue) extends
  towards task line from previous target through aircraft when advancing
  the target (aircraft is going past target)
- Less wandering of AAT target while in sector due to shift along track
- AAT delta T goes red when going under time
- Failure to load a task keeps old start/finish/aat properties

Changes from 5.1.3 beta9:
- Cleaned up portrait waypoint select and airspace select/control dialogs.
- When circling and in target dialog, orient towards waypoint
- Cleaned up compilation warnings for include files that aren't used
- Added display of 30s average glide angle to airspace page of analysis dialog
- Added labels "h" and "D" to airspace page of analysis dialog
- Added E/W, N/S fields to waypoint edit dialog
- Task editor asks whether added waypoints are the finish points,
  means user doesn't need to go back into AAT turnpoints after adding them
- Reorganised fields in task editor waypoint properties for more intuitive
  ordering.
- When adding waypoints from task editor, don't show misc buttons in turnpoint
  dialog (e.g. details, move up/down, select, remove) since they're not
  required here.
- Task editor, removed move down/up buttons when at extremities of task
- Added 2 more airspace patterns
- Added AA delta T infobox
- Fixed bug where North/Track method was not being saved
- Increased status message delay time for default messages to 2.5 seconds

Changes from 5.1.3 beta8:
- Added support for declaration to EW MicroRecorder
- Added instantaneous task speed to analysis dialog
- Fixed instantaneous task speed calc


Changes from 5.1.3 beta7:
- Cleaner startup and shutdown
- Task calculator and target pages from analysis dialog hides analysis dialog
- Fixed some ranges and units in configuration dialogs
- Fixed greying out of previous waypoint menu
- Fixed hang on exit on PPC2000/PPC2002 platforms
- Cleaned up display of waypoint and task list columns
- Fixed netto vario calculation when not flying or very slow
- Added TE probe calibration to vega configuration
- OLC handicap factor limited to values between 50 and 150 %
- Task overview dialog hides when launching calculator and analysis dialog
  so target display works from there.
- Fixed acceleration compensation for netto vario calculation when used
  with a vario that doesn't supply netto but does supply acceleration
- Auto positioning of targets when behind target inside AAT sector is disabled
  when target dialog is open
- TC Avg infobox now shown in red if value < 2/3 of Mc
- Risk Mc used in colored info boxes (TC 30s, TC av) instead of absolute Mc
- Allow negative times in infoboxes and dialogs (in particular for AAT
  time to go)
- AAT time to go infobox can be negative (e.g. in excess of min time)

Changes from 5.1.3 beta6:
- G load factoring for polar etc take absolute value of G, in case
   meter (or aircraft!) is upside down
- Fixed airspace query message when inside airspace area but below/above it

Changes from 5.1.3 beta5:
- Fix to target dialog when active waypoint changes while dialog is active
- Fixed help on infoboxes final glide and auxiliary page
- Added highlighting of selected item in lists etc, to improve
  readability
- Added seconds to infoboxes in comment line
- Added big infobox display mode, activated in Altair/PC via escape then F1.
- Added ASSERTs to xml parsing to check for memory problems
- Fixed some aspects of Vega demo handling
- Cleaned up program exit
- Changes to vega vario config dialog

Changes from beta4:
- Fixed waypoint save when using xcm files
- Added estimated achieved speed and ETE to target dialog
- Moved teamcode button to Info page 2, replaced with target dialog
- Write "No data" on analysis dialog when no data available to display
- Changed progress dialog from TOPMOST to TOP so other dialogs (e.g. error
  dialogs) don't get obscured by it.

Changes from beta3 to beta 4:
- Added delay/protection in launcher to try to prevent XCSoar being
  started twice.
- LD vario was wrong sign (negative down), now fixed.
- Prevent crash on start with xcm files that have oversized tiles
- Circling % takes turn rate into account to prevent bad stats due
  to flap switches and dolphin soaring
- Added relative altitude arrows to FLARM gauge in Bearing mode
- Nearest waypoint in status dialog now working even if waypoint is not
  visible on map
- Climb stats are now calculated relative to total energy height
- File properties are now sorted alphabetically
- Added locking of targets, and target dialog (from task calculator) to
  allow preview of task points and to move targets

Changes from 5.1.2 stable to 5.1.3 beta2
- Fixed bug in waypoint parsing of second file
- Waypoints outside terrain are always loaded if no terrain file
- Marks reset bug fix
- Added condition monitor for start rules
- Changed "V Task" instantaneous to "V Tsk Ins"
- Changed "Speed achieved" to "Speed average" label in status dialog
- Task speed value preserved over reset
- Status dialog allows left/right cursor to change pages
- RASP: Changed wstar color scale, better for strong conditions
- RASP: Sfctemp colour/offset fix
- RASP: only available times are displayed in dialog, half hour times
    supported
- RASP: weather dialog allows "Now" time (auto updated) or set time
- RASP: fixed white-out of display outside RASP range
- RASP: added wblmaxmin (convergence) and blcwbase (Cu cloudbase) to RASP
- Added progress dialog text for initialising terrain tiles (jpg2000)
- "acknowledgment Time" setting was ignored, now correctly used by airspace
  warning manager
- In airspace query status message, top now drawn above base (was the
  other way around)
- Reorganised airspace select and waypoint select dialogs in portrait
  orientation for greater readibility
- Barograph in analysis dialog time axis starts from zero.
- Analysis dialog: sensible output when not valid; remove display of data
   which might be confusing
- Added hourglass cursor for slow events (configuration, airspace lookup,
  OLC optimise, shutdown)
- File xcsoar-startup.log is now proper text file
- Marks files deleted on exit
- Enabled display of battery % for PDAs in status dialog,
  and warning on low battery

---------------------------------------------------------------------

Changes from 5.1.1 beta 7
- Allow for new or edited waypoints if the primary waypoint file is
  in the xcm file or blank ---> generated files become waypoints1.dat
  and waypoints2.dat
- Fixed marks reset
- Start height in status dialog (task rules) is represented as altitude
- Changed "nearest" button in analysis dialog to "warnings"
- Day-acknowledged airspace is always unshaded (outline still drawn)
- Bigger/italic font of labels on analysis page
- Airspace lookup dialog doesn't exit immediately after acknowledging an
  airspace.
- Added dwcrit and wblmaxmin to RASP parameters
- Added "Times" page to status dialog, with separate landing/takeoff/flight times
- Added "Max Height Gain" to status dialog
- Fixed alternate glide bar style in portrait mode

Changes from 5.1.1 beta 6
- Ensure FLARM becomes visible if suppressed and alert level >0
- Added missing port functions for second port
- Prevent 2d fixes from being added to logger buffer
- Bug fixes to port handlers, now task Declaration to external loggers
  stands a chance of working
- Added Volkslogger device
- Added FAI 1000m start rules option
- Thickened green lines in Analysis dialog
- Added display of grid values in Analysis dialog
- Merged status pages into single dialog, and moved weather button to
   where status aircraft used to be.
- New status page "Rules" showing start/finish details
- Fixed minor memory leak in RASP weather loading
- Splash screen on PC works now
- Added COM0 to available ports

Changes from 5.1.1 beta 5
- Preliminary support for RASP overlays
- Task waypoints preserved even if waypoint file is changed
- B50 bug fixes, support now for external cruise/climb switch
- Loads default language file "default.xcl" if it exists and no language
  file is specified.
- Added several missing translations
- Fixed terrain cache method for PDAs with low memory
- Added new polars: Speed Astir, LS-6-18W, LS-8-15, LS-8-18, ASH-26E, ASG29-18, ASW28-18
- Added named tasks
- Added ability to lookup airspaces by name/distance/direction/type
  and acknowledge for whole day.  Access via "Airspace Settings" menu,
  "Lookup" button.

Changes from 5.1.1 beta 4
- Minor bug fix to ballast calculation in B50 vario support
- Fixed baro altitude parser bugs
- Fixed time wrapover with end of month and midnight
- Cleanups of LD limiting functions and filter
- Cleanup of calculation time limits
- Cleanup of calculation code for readability
- Menu translations for waypoint next/previous in abort mode
- Fixed display of FLARM targets beyond 2.5 km
- Display final glide through terrain crosshair on top of everything
  except aircraft.
- Fixed rendering errors at edge of jpg2000 tiles
- Separated Borgelt B50 series devices into their own device (no longer Generic)
- Fixed AAT sector bug
- Force/unforce final glide menu item is hidden if AutoForceFinalGlide is on
- Added some missing translations
- Fixed previous page button bug in waypoint details
- Line drawn from FLARM target to edge of radar display for alert targets,
  makes it easier to see direction to search for traffic.
- Code fixes to device.cpp to prevent crashes with badly written device drivers

Changes from 5.1.1 beta 3:
- Force visibility scan after loading new airspace/topology/waypoints
- Progress bar for jpg2000 loading enabled
- Baro altitude from RMZ/RMA sentences only used if no primary
  baro source from a non-generic device
- Increased string length for parsing waypoints and airspace to 300
- Set GPS position to map center on startup if no home waypoint
- Fixed bug in rendering at very small zoom errors (could lead to crash)
- Rendering is smooth now even for jpg2000 terrain from overview
- Added reset function to MarkLocation event

Changes from 5.1.1 beta 2:
- Consolidated validity checks for info boxes

Changes from 5.1.1 beta 1:
- Fixed terrain shading bands in portrait mode
- Fixed terrain shading near coast boundaries
- Enabled portrait mode for Altair
- Enabled gauge vario in portrait mode for Altair
- Added file size method to zzip
- Added support for loading waypoint files from XCM
- Added support for loading airspace files from XCM (disabled, because too slow)
- Consolidated sizes of strings in ReadString methods
- Airspace parser and bounds fix when airspace goes past 180E

Changes from 5.1.0 beta 3:
- AAT target in sector fixes
- AAT sector/circle radius default value is 500 meters
- AppendTo function bug fix
- Mc Risk bug fix
- Replay finish stats bug fix
- Airspace parser more robust to syntax errors
- % Circling resets on valid start
- Screen unblanked if status message appears
- Terrain color ramp is user configurable (Low lands or mountainous)
- Terrain rendering speedups
- Polygon rendering speedups
- Replay logger bug fix (sometimes gave heading=0)
- New experimental jpeg2000 tiled terrrain loading
- Terrain rendering speedups and improvements
- Task speed unit bitmap fixes
- Fixed problem with declaration time occurring after takeoff time
  due to buffering of pre-takeoff data
- Bigger buttons in landscape mode for non-Altair versions to allow
  room for German translations
- User distance units in waypoint select dialog
- Memory leak in JPG2000 fixed
- Fast sine/cosine speedups
- Terrain rendering speedups
- Additional terrain ramps added (Imhof, ICAO)
- Option in expert configuration to disable the auto start/stop of logger on
  takeoff and landing
- Zip container code added
- "XCM" (XCSoar Map) file format support added
- fixed top line of terrain
- bumped version to 5.1.1beta1
- fixed airspace parser dialog bug


Changes from 5.1.0 beta 2:
- Added code to generate missing translations file on windows PC debug builds
- Grey out of some task specific menu items if in abort mode.
- Style option to draw an arrow body alongwith the arrow head
  under option "Wind Arrow" in Settings->Map Display(Expert)
- Fixed bug in query airspace if inside airspace
- Added gettext() to enumerated parameters

- New notifications: AAT too early, arrival past sunset,
     significant wind change
- Fixed bug in Arm start mode (wasn't advancing)

Changes from 5.1.0 beta 1:
- Speed to fly compensated for risk
- Logger buffered for 60 seconds
- Energy height uses estimated true air speed if no IAS is available
- Support (read-only) for Zander variometer and Tasman Instruments variometer
- Changed scale on final glide bar to +/- 500 meters (was +/- 2000 meters)
- Attempt to resolve slow response with in FLY mode on older PDAs
- Fixed bad line in default.xci

Changes from 5.0.9:
- Added NMEAOut, PosiGraph devices
- Input events for forced cruise/climb displays (etc?)
  (FLARM display forcing)
- Waypoint selection filter by type, and by heading 360 deg
- Smoother scrolling of lists
- Setup dialog for NMEA devices changed.
- If any landable point is visible and reachable, final glide bar goes orange
  if below final glide.
- Menu label macros added: WaypointNext, WaypointPrevious, AdvanceArmed, LoggerActive,
     TerrainTopologyToggleName, SnailTrailToggleName, CheckAirspace, CheckTask,
     CheckWaypointFile, CheckSettingsLockout, CheckReplay, CheckFLARM, CheckTerrain
- Menu labels grey out if actions are unavailable
- Dialog details for AAT vs non-AAT are visible only when AAT is set or not,
  in task calculator, task status, and task waypoint editor
- Fixed restart problems where >10 minutes, still was restarting
- Start/restart now more user friendly.  Auto restart only happens up to first turnpoint
- Fixed bug in ETE calculations when force final glide is on.
- Terrain not rendered in not valid at aircraft
- Fixed bug in waypoint lookup (search by turnpoint)
- Moved some config parameters to "Site" configuration page
- Added advanced vs basic configuration settings
- Added -small startup option for PC
- Fixed bugs in ZigZag wind algorithm, and improved accuracy and response
- Don't draw final glide through terrain icon if no task
- Wind estimate set by user in wind settings dialog (with SAVE button)
  overrides the internal estimate until a new estimate is obtained.
- Minor cleanups of text in dialogs
- Invalid infobox data is greyed out so it doesn't distract user

Changes from 5.0.9 release 1:
- Fixed ETE and final glide calculations for Mc=0, proper compensation
  for wind and unreachable at current Mc etc.
- Fixed task distance rounding to nearest 0.1 units

Changes from 5.0.8:
- Fixed bug in wind initialisation/calculation
- AAT start/finish radials step in 1 degree increments
- Fixes for build on VS2005 (PC)
- Fixed various out of bound bugs for task waypoints
- Fixed display of topology labels
- Fixed AAT distance thread dead lock
- Volkslogger parser fix by Rolf Muller-Nilsen
- Fixed adjustable logger time steps
- Fixed AAT distance bug for final waypoint
- Transparent airspaces are not filled, so airspace below is visible

Changes from 5.0.7:

- FIXED Start arm premature
  messages are confusing though, we don't get notification when re-entering a start
  sector (after arming it), nor when approaching a start line.
- New snail trail mode "Full" which displays entire flight.  In all modes,
  the snail trail is short in circling mode in order to prevent screen clutter.
- New feature: added 'optimise' button to task calculator.  This adjusts the
   range (increases or decreases) so that the estimated task time exceeds the
   assigned task time by less than five minutes.
- FLARM targets on the map are drawn as arrow heads pointing in their track bearing.
- Added missing 'Auto Display Blank' to configuration settings for PDA platform
- Fixed Borgelt B50 sentence parsing (Thanks RMN)
- Bug fix for half hour UTC offsets
- Total energy is calculated from difference in true airspeed to best LD in
  true airspeed
- Task radii expressed in user units
- Bug fix, profile support for PC and PDA restored
- Bug fix, protected use of message in NearestAirspace function with thread lock
- Bug fix, NearestAirspace search array out of bounds due to unsigned int loop
- QNH, Bugs, Ballast and MacCready saved at program exit and restored on startup
- FLARM radar can be selected to display relative altitude or bearing.
- Removed asking whether to delete old log files to make space when logger is started.
  Deleting old log files happens automatically now.

Changes from 5.0.6:
- Max manoeuvering speed set to 300 units in configuration dialog
- System beep and message on task/waypoint advance
- Messages given in arm modes (arm start or arm) as reminders to press arm
  when ready to advance
- Bug fix to waypoint editing (second waypoint file was cleared)
- Warning added to waypoint file save when filtering for
  waypoints outside terrain range is enabled.
- Bug fix, task statistics were not updated after task finish.

Dialogs changed:
- dlgTaskWaypoint.xml
- dlgTaskCalculator.xml
- dlgConfiguration.xml
- dlgConfiguration_L.xml
- dlgTaskOverview_L.xml
- dlgTaskWaypoint_L.xml
- dlgStatusTask.xml
- dlgStatusSystem.xml

Changes from 5.0.0:
- Fixed non-drawing of infobox borders on PPC2002
- Added Declare button on Task Calculator
- Fixed terrain display offset bug in portrait mode
- Map scale increased resolution
- Increased maximum radius/sector size on AAT to 100 km
- "Show gross" vario configuration (default true)
- Color speed chevrons, and larger:
 -- blue pull up (slow down)
 -- red push to earth speed up
- Lightened blue color in infoboxes
- Auto disarm mode message only appears if in arm mode
- Task calculator, shows estimated task speed for remainder of task
- Task calculator, shows effective MacCready
- Task calculator, shows achieved speed
- Task calculator, cancel button restores Mc at entry
- Auto MacCready: climb stats are reset on takeoff
- Previous waypoint selects through all multiple start points
- Bug fix, aat target continuation was only working on first sector
- Autozoom for AAT, distance used in zoom is set by max of
  distance to target and distance to center (so scratch task should
  always be visible in autozoom mode)
- Fixed bug in glide time required (wasn't taking final glide into account)
- AAT areas drawn in reverse sequence so next area is on top,
  previous AAT areas not drawn.
- Zigzag wind disabled if on ground (slow or not flying)
- Wide version of FLARM target display on map (ON/Scaled)
- Achieved MacCready accuracy improvements (was overestimating
  with start circles)
- Achieved maccready, height difference compensation
- AAT projection when in sector
- Task calculator, changed "Range" to "Set range"
- Bug fix, "Nearest airfield changed" problem if two airfields are coincident
- Abort mode bug: multiple waypoints close to home give "nearest airfield
 changed" repeatedly.  Now message is given only if nearest airfield
 is more than 2km from previous one.
- All up Weight is displayed in analysis dialog glide polar page
- Minimum zoom increase in AAT (for autozoom)
- Task speed achieved is average speed dist/time + time
  to climb back to start height.
- Task editor, removing waypoints preserves AAT details of successive
  waypoints
- Fixed TASK_START event
- New infobox for distance to home
- New infobox for speed task achieved
- Added AutoBlank configuration option for PDA versions
- Changed text in task status dialog for clarity
- Changed flap forces cruise to now use landing flap switch, and works
  for switching into cruise and into circling
- Bug fixes to AAT distance calculations
- Added ventus 2cx to polar
- Bug fix, sound volume was set to zero on exit
- Added flap landing to switch dialog
- Added close button to text entry widget on non Altair systems
- Allowed wraparound of letters on text entry dialog
- Minor changes to help text and labels of configuration items for clarity
- Lighter blue/red for inverse mode
- Time/date fix for IGC files (UTC used throughout as per spec)
- North/track up display orientation
- Waypoint select on add-waypoint in task editor
- Arm advance to work outside AAT sector if already been in that sector
- Prevent landing/takeoff detection when GPS is disconnected
- Configuration of lat/lon units
- Changed 'aircraft rego' to 'competition ID' to be consistent with IGC
- Improved cropping of polygons
- Minor bugfixes

Dialogs changed:
 dlgConfiguration.xml
 dlgStartPoint.xml
 dlgTaskWaypoint.xml
 dlgTeamCode.xml
 dlgTextEntry.xml
 dlgWayPointDetails.xml
 dlgWindSettings.xml

Changes from 4.7.7:
- Make terrain file loader check file size, to improve robustness if
  bad file.
- Added text entry dialog
- Added pilot name, aircraft type and rego to configuration dialog
- Added support for team code
- Map zoom improvements
- Fixed bug: Waypoints label in abort
- Fixed bug: Default task at startup if no task defined
- Fixed bug in altair.xci, nearest waypoint details were pan-relative
- Minor UI cleanups (cosmetics)
- Logger inactive when in IGC replay mode
- Circling wind estimator won't update if less than one fix every 2
  seconds.
- Zigzag wind estimate inactive when in IGC replay mode
- Analysis dialog: base/ceiling estimation improvements
- Task speed now altitude compensated
- New task speed instantaneous
- All flight statistics retained when exiting XCSoar and loaded at startup,
   so previous flight can be reviewed later.
- Task is saved when exiting XCSoar and loaded at startup.
  (Default.tsk)
- Removed unused/default processor definitions,
  NEWINFOBOX, NEWAIRSPACEWARNING as this is default now.
- Added support for alternate start points
-  All file paths are now converted to/from local path for that machine
  so registry files can be transferred between PC and PDA/Altair.
-  PC and PDA version all data files now in "My Documents/XCSoarData".
- Thermal locator improvements
- UI change: All reachable landable points arrival heights are shown on map in
   all waypoint label display modes
- Average task speed improvements: compensation for altitude,
      now computes task speed accurately for achieved scorable AAT distance.
- Task page on analysis dialog shows in thick red dashed line the scorable
  AAT paths.
- Fixed bug, task finish detection was previously disabled
- Fixed bug, stats for finished task after reset were not displayed correctly
- Fixed bug, waypoint details dialog arrival height was relative to sea
  level not ground.
- Waypoint details altitude arrival, removed "alt diff mc safety"
- Removed unused menu and dialogs from PC version.
- CatMul-Rom interpolator used for logger replay now, provides better
  reconstructed paths and wind estimates when used with low logging rate.
- Thermal markers shown in cruise mode only at close zoom scales,
  to avoid clutter.
- When infobox colors are enabled, the thermal last 30 second average
  is red when the average is less than 0.5*MACCREADY.  This can be used
  to clearly show when it is time to leave a thermal.
- AAT max/min/target speeds in infoboxes show '---' if minimum time
  remaining is zero.
- Minimum zoom level in autozoom set to reasonable level (1.5km) to
  prevent zooming in too close when going past a turnpoint.
- List items in dialog can be selected with mouse/touchscreen.  Touch twice
  to emulate return key.
- Added configuration option to adjust snail trail width
- Fixed bug, made airfield details parser robust to wrong files.
- Fixed bug, nearest waypoint details did not work for first waypoint
- Fixed bug, airspace warning dialog was not shown from
  'nearest airspace' menu when there was an active acknowledgement
- Fixed bug, PC version crashed if exit via close button and a dialog was
   still open
- Home waypoint always added to abort task list if reachable
- 'Clear' button added to task dialog in landscape mode
- Team Code dialog updates dynamically
- Fixed bug, range/bearing was incorrect sometimes
- Improved rendering of distance to airspace in airspace warning dialog
- Fixed bug, portrait mode text in analysis dialog (some items were cropped)
- Infobox border fixup in portrait mode
- Fixed bug, hang on nearest airspace
- Bearing to target shown in great circle arc
- Fixed bug, in abort mode (introduced just 2 days ago)
- Fixed bug, sound volume was set to zero
- Updates to menu, default.xci for PDA
- Return key now toggles suppression of FLARM radar.  If new traffic appears,
   the suppression is turned off again.
- Fixed bug in PPC2002 infobox selector graphics
- Fixed bug in abort mode (possible cause of crash/hang)
- Task calculator range increments in 5%
- Added infobox for 'Home Distance'
- Auto QNH only activated when not flying for more than 10 seconds
- Button menu fixes for PDA, PC
- (Feature request 1281639) Editing/saving waypoints
- Protected task edit from buffer overruns
- Fixed bug, increased text size for airspace parser
- Disabled CDI gauge as it has no control in the configuration settings and hasn't
  been updated
- Fixed bug, FAI finish sector was incorrect


Dialogs changed:
 ALL dialogs
 dlgHelp.xml

Changes from 4.7.5:
- Added small histeresis to instantenous LD vario
- Airspace parser updates
- Added Cambridge GPS NAV device
- Added option to force cruise on neutral/negative flap (for Vega)
   (Flap forces cruise)
- Terrain contrast/shading improvements
- Snail trail now drawn with outline to improve visibility over terrain
- Added V TAS infobox
- Improvements to wind estimator algorithm
- Vario gauge unit bitmap for knots
- Vega configuration, added page for audio schemes
- Vega configuration, added missing parameter (BaudRateA)
- Altitude AGL uses baro altitude if "Nav by baro altitude"
- New units for task speed (separate from airspeed/wind/ground speed units)
- Added FAI 90 start/finish type
- Added thermal locator (shows centroid of lift when circling), option 'Lift center'
   in configuration options.
- Fixed minor bug, auto macready by average was not working when no
  task was defined.
- Modified least squares algorithm to handle weighted least squares.
- Add 'Append' waypoint function, so users can create a task by selecting
    waypoints from the map in sequence
- Task waypoint move up/down in task waypoint pages.
- Terrain database loaded into memory if sufficient RAM + 5 Meg free
- New smooth shading of terrain, major improvement
- New landscape progress dialog hides screen for cleaner startup
- Default task to home if no task loaded at startup
- Added labels to climb and temperature trace analysis pages
- Added help system.  Press enter for 2 seconds on a dialog property
  to display help text.
- Fixed minor bug, landable points were not always visible for some
  label modes.
- Fixed minor bug, baro altitude set by GPS for IGC replay.
- Online Contest optimisation (analysis page, configuration settings,
   three rule sets available)
- Analysis pages now each have a context-sensitive 'action' button.
- Added handicap to glide polar page for OLC scoring
- Fixed GDI resource leak in animateRectangles
- Fixed memory leak from com port threads not having handles released
- Fixed airspace warning dialog losing focus of previous dialog if opened
- Fixed memory leaks in new airspace warning dialog
  when another dialog is already open.
- Online contest "in progress"
- Added 'Declutter Labels' inputevent and menu item
- Fixed GDI resource leak in WindowControls
- Refinements to screen lat/lon bounds calculations
- Refinements to thread locking (separate LockTaskData from LockFlightData)
- GCE/NMEA queue blocking bug fix
- Added check for 500kb free space on IGC destination, asks user to
  delete old IGC files as required to free up space.
- OLC work (rule interpretations, in-progress only valid if flying)
- Added tab style for infobox border
- Added double buffer for infobox rendering to reduce flicker
- Topology bounds area used for pre-filtering of visibility to improve rendering time
- Toggle terrain map labels button (DeclutterLabels)
- Thread locking improvements to reduce latency
- Computed arrival height AGL at Mc0 Mc safety Mc current
- Startup/shutdown messages saved in xcsoar-startup.log
- Fixed bug, short task duration estimates when Mc=0 or unreachable
  in cruise at current Mc setting due to drift.
- Fixed bug, spurious touchscreen detect when pressing menu buttons
- (Feature request 1463308) Auto-mark thermal
- (Feature request 1444335) configurable max/min zoom --> better zoom
   levels available now.

Dialogs changed:
 dlgConfiguration.xml
 dlgWindSettings.xml
 dlgVario.xml
 dlgAirspaceWarning.xml
 dlgWaypointOutOfTerrain.xml
 dlgAirspaceWarning.xml

Changes from 4.7.4:
- Fixed total energy compensation (final glide) when on ground
- Fixed minor bug, silly ETE values were presented when Mc=0 in AAT
  in Task Calculator
- AutoMc disabled if in abort mode
- Fixed: Thermal profile showing distortion (negative values?)
- Fixed: Mc=0 Est task time on task calculator
- Fixed: Trail hang
- Fixed: PC registry not recognising all registry values correctly!
- Auto Mc modes: final glide, set to average, both
- Vario gauge averager should switch to netto averager if not in circling mode
- sam's bug fixes and new features
  --> legbearing bug
  --> New airspace dialog
  --> Waypoints out of terrain
- Fixed: AAT radius display in analysis page shows distortion
- Fixed: Waypoint infobox shows bearing to waypoint, not to target (for AAT)
- Fixed: Vario gauge chevrons not always appearing when they should,
  now chevrons always drawn if vario is in non-circling mode
- Fixed: Averager jumps around too much
- Added configuration setting to determine whether to ask/exclude/include
  waypoints out of terrain range.
- Added LD vario infobox

Changes from 4.7.3:
- Added Auto QNH function
- Minor improvements to robustness
- Added preliminary support for vega voice
- Limits on altitude/speed for start, altitude for finish
  (Feature request 1444340)
- Changed AutoWind from bool to enum: Manual, Circling, ZigZag, Both
- Added zig zag wind estimator
- Added option to use of barometric altitude for all nav functions
- ** (Feature request 1403702) Configuration option for logger timestep
- FLARM gauge, show colors for threat levels
- Fixed bug, Start/Finish radius drawn half size
- Fixed bug, v task calculations if selecting a previous waypoint after
    starting
- Added detection of valid start, now in task status dialog if
    start wasn't valid, the start time shows "INVALID"
- Added safety McReady for use in calculating reachable fields and
   display of arrival heights, and in abort mode.  Option to use
   current Mc value for safety McReady when in abort mode.
- (Feature request 1278082) Ellipsoid error correction.  Now
  detects if ellipsoid/geoid offset is produced by GPS.  If not,
  it applies geoid correction.
- Added basic support for Cambridge GPS-NAV as a GPS source only

Changes from 4.7.2:
- Fixed bug: Disabling of airspace warnings by individual types was
   ignored.  Now working correctly.
- Proper handling of PGRMZ with respect to QNH and when altimeter
   also available from variometer

Changes from 4.7.0:
- Changed "Bugs" to "Clean" in basic settings so meaning is clearer
- Changed "Device 1" etc to "Device A" in configuration settings so meaning
  is clearer
- Fixed (Bug 1388996) Airspace outline black option ignored
- (Feature request 1370449) Configuration of autozoom at startup
- (Feature request 1430326) configuration of sys time set by GPS
- Force final glide mode, input event
- Auto force final glide mode option, forces final glide as soon as
  you are above final glide.
- Startup reliability fixes
- Terrain offset fixes
- FLARM gauge minor fixes (draws aircraft beyond 2km at 2km)
- Added Ventus2C polar
- Added missing vega configuration parameters
- Fixed PGRMZ parsing to set BaroAltitude, not Altitude
- Airspace warnings etc uses baro altitude if available
- Removed dead code in parser.cpp
- Removed "stall" from switch dialog
- Changed "airbrake extended" to "airbrake locked" in switch dialog
- Added devices for Vega and AltairPro

Changes from 4.6 to 4.7:
- Ballast also shown as volume in liters in basic settings dialog
- Vario 30 s averager uses vario if available, otherwise altitude.
- IGC file date is system date, should be reset to GPS time on first lock
- FLARM radar limits range to 2k limit (shows aircraft beyond 2k as at 2k)
- Log file renamed "xcsoar-debug.log"


Changes from 4.5 to HEAD:

- Statistics/flight reset on takeoff
- Major speed improvements to rendering, synchronisation between threads,
  final glide through terrain calculations, snail trail
- Display "AUX" on screen when in auxiliary infobox mode
- Warning if attempting to change a task once it is declared.
- Added glide computer event for final glide through terrain
- Added german sector type
- Task-alterations are queried if already declared to external device
- All MessageBoxes now use new dialog system (when available)
- Redundancy (dropout) and handling multiple GPS sources,
  better autodetection of Vega.
- Improvements to labels in map display, so we don't get so many
  waypoint labels writing over each other.
- Gauge vario hides on fullscreen.
- Option to lock out configuration settings in flight
- Minor speedups to map drawing (removed several redundant floating point operations)
- Added finish line and finish area detection, this does nothing other
  than bring up a status message currently.
- Configuration option for user defined menu/button timeout
- Added Airspace Settings to input events, allows user to switch on/off
   display and warnings for each airspace type
- Warn the user when changing input, language, status files that they need to
  restart (in new dialog system)
- "Arm start" option
- Added user defined checklist text dialog (and corresponding inputevent)
- Waypoint advancing can now be manual, automatic (as before), or requiring
   'arming' each waypoint to be advanced.
- Text in airspace details has scrolling
- New Waypointselect dialog allows scrolling in list box
- Added option for autozoom optionally on at startup
  (in new config dialog)
- Added option for speed command driven by dolphin speed or block maccready
  (in new config dialog), this is shown in VOpt infobox
- Added in new dialog system a vario configuration page for Vega
- Added UTC offset configuration parameter for Altair
- Added task status dialog
- Added drawing of task in analysis dialog
- 'Target' offset for each AAT waypoint
- 'Run' inputevent so people can execute another program from XCSoar.  Program
  must exit before XCSoar continues
- Added 'autoadvance' option (default true) to allow disabling of
  automatic waypoint advances
- AAT sectors now drawn as shaded segments
- Total energy height compensation for kinetic energy in final glide
- Name in task display also shows names of landpoints/airports
- Added LoadProfile to inputevents, so we can have menu buttons
   trigger pilot/region specific settings
- Windows PC port using Visual studio 6.
- When terrain file is valid, only waypoints within terrain area are loaded
- All waypoint labels shown when in pan mode
- Added 'pan' to nearestWaypoint inputevent, to return item nearest to
    center of screen if in pan mode.
- Force redraw of map if not redrawn for 5 seconds (due to gps not connected)
- FLARM status, FLARM aircraft display on map
- Added FLARM TRAFFIC and FLARM NOTRAFFIC glide computer events
- Added basic FLARM status support in parser and Status dialog
- Filter out "Railway station" as miscpop label
- Added infoboxes to support temperature acquisition and traces
- Added atmospheric analysis (temperature trace, convection estimation)
- Snail trail uses netto vario if available
- Added NMEA processing and NE (NMEA Events) into InputEvents
- Minor terrain rendering fixes at close zoom levels
- Improvements to topology polygon rendering
- Added ETA infoboxes (as distinct from ETE)
- Default task (Default.tsk) file may be loaded automatically at startup
   if present (through InputEvent TaskLoad on STARTUP_REAL/STARTUP_SIMULATOR)
- Chevrons only on if airspeed available

- Fixed bug 1467530 Installation to Storage Card
- Fixed bug 1457674 Airspace Display - Danger Areas Obscured
- Fixed bug 1444806 Final Glide L/D
- Fixed bug 1433504 Start line
- Fixed bug 1433497 AAT-sector areas not being displayed
- Fixed bug 1430954 Waypoints with same name.
- Fixed bug 1420989 AAT not enabled when loading a task
- Fixed bug 1399143 Incorrect lat/long display
- Fixed bug 1395611 AAT Area masks display
- Fixed bug 1389003 Airspace area with many points
- Fixed bug 1382036 Profile Load missing data
- Fixed bug 1376376 Bugs - the six legged kind
- Fixed minor memory leak in shape labels
- Fixed minor memory leak in new dialog system
- Fixed bug, array out of bounds in inputevent
- Fixed bug, strange circling lockout (maybe)
- Fixed bug, airspace visibility (airspace wasn't warning if not visible)
- Fixed bug, superpan with autozoom
- Fixed bug in default.xci "Marginal final glide" now reads "Below final glide"
- Fixed bug in final glide alert, now has low pass filter to prevent
  too many alerts when using Auto Mc.
- Fixed bug in startup, program locks calculation/display before starting up
  to ensure everything is initialised properly.
- Fixed bug in FAI task sector auto advancement
- Fixed bug, start line works now
- Fixed bug in task save/load, also clears task on error when loading
- Fixed bug in wind speed infobox units display (now uses aircraft speed units)
- Fixed bug, AAT Areas were drawn on top of everything, including task lines.
- Fixed bug in profile save routine (bad \r\n encoding)
- Fixed spurious captions in subtitle infoboxes
- Fixed bug, "1m" in baro altitude infobox for alternate user units
- Fixed bug, snail trail was never red in sink, now working properly
- Fixed bug in topology bounds refresh
- Fixed bug BUG 1366197: Second Airspace File now works
- Fixed bug in display of more than 500 airspace areas
- Fixed bug in bringing up WaypointDetails from SelectedWaypoint when not
  using infoboxes
- Fixed bug, temp trace max temperature now relative to ground offset
- Fixed memory leak in new dialog system (bitmap unnecessary)
- Fixed display of airfield details in new dialog
- Fixed bug BUG 1368752: Fix display orientation for square displays e.g. hp 6515 (untested)
- Fixed bug BUG 1305089: Sound restored at exit
- Fixed bug in arrival altitude calculation with respect to bugs
- Fixed bug in local time display
- Fixed daylight savings bug
- Fixed BUG 1366492: Improved landing detection by checking altitude AGL to avoid false
  landings when flying in high winds
- Seeding random NMEA static strings from Input Events
- Triggering events from NMEA substring matches (may be limited to certain
  types due to performance limitations).


Changes from 4.22 to 4.5

- Fix waypoint parsing - make it completely bullet proof
- Package and release fonts (part of standard cab/exe)
- Button & Event mapping - default and legacy
  	legacy = same as version 4.22
	default = changed from 4.22...
		APP1 = Show button menu (was Full Screen)
		APP3 = Full Screen (was Vario Sounds Toggle)
		Take Off = Start logger (was manually)
		Landing = Stop logger (was manually)
		Info Box Control = Show labels (were hidden)
- Allow display of screen mode (Normal, Auxiliary, Full)
- Fix spelling of MacCready (it was McCready).
  (reference: http://www.achievement.org/autodoc/page/mac0bio-1)
- Exit simulator if battery lower than 20% (warning < 30%)
- Fixed crash during Waypoint details, when none selected
- Reduce length of labels where possible
- Change default.xci buttons to stay consistent between modes,
  removed some defatul modes changes
- Added sensible default sounds to play during Glide Computer Events
  (\My Documents\XCSoarData\ - Start_Simulator,Start_Real,Takeoff,Landing,
  FinalGlide,Tiptoe - .wav)
- Default.xci updated to hide Main button and map closely to 4.3 (APP1 does Main/)
- Fixed a number of memory leaks and buffer overruns in parsing data files
- Fixed Input Events label corruption. Fixed associated debug failure when
  comparing uninitialized variables.
- Modified variable names for Language and Status (more sensible)
- Use windows device time instead of GPS time in simulator
- Fixed spurious button press bug
- Status messages can be acknowledged by touching them
- Fixed message disappearing problem after 1 second (when airspace warnings were off)
- RETURN key in default.xci needs to be mapped
- Default set of status messages - now automatically generated from default.xcs
- Enable secondary files clear button
- Arbitrary DLL Load and Function calls from InputEvents
- Config files (input, language and status) now support "\r\n" strings correctly
- PlaySound now supports external WAV files automatically. Also allows WAV files
  to be referenced as Input Events - assumes local resource unless ends in ".wav"
- Automatically lookup localised "My Documents" directory to support multiple
  language releases of Pocket PC
- Version number (build date) is automatically generated for non-released versions
- Added debounce timeout registry setting in settings->interface files
- Added input menu timeout
- Added new status message interface (thread-safe, single window, ability
  to repeat messages and acknowledge)
- Fixed hard-coded screen coordinates in PolygonVisible function
- Airspace warnings now use new message class
- Added method to find nearest airspace boundary (interior or exterior)
- Input event to display info on nearest airspace boundary (interior or exterior)
- Renamed fixed "longditude" and "lattitude" spelling mistakes
- Display speed-to-fly bar only if flying
- Debugging of input events file when in simulator mode
- Added glide computer events for entering and leaving airspace
- Added glide computer events for task start and next waypoint
- Audio vario sound updates
- Allow acknowledgement of individual airspaces, and per-day
- Fix acknowledgement bug when re-entering airspace
- Minor font adjustments
- "GPS 2D fix" changed to "GPS waiting for fix"
- New high-visibility icons for flight modes by Simon Taylor.
- Blinking logger icon when logger is active.
- Code cleanups, eliminated BOOL occurances
- Fixed missing sentances in IGC file, so now loadable by TaskNav
- Added "Logger note blahblah" event to put a pilot note in IGC log file.
- Speed-to-fly climb mode bug fix
- Thermal band mode fix
- Audio vario sound updates
- Fixed waypoint arrival altitude bug
- New airspace parser, faster and more robust
- New language customisation
- New status message customisation
- Wind algorithm improvements especially at low wind speeds
- Analysis dialog now has page for wind at altitude
- Fixed defaulting to cruise mode when no waypoint active
- Miscellaneous dialog cleanups
- Snail trail colour scales to visible range to make colors more vibrant
- Safe recovery from critical errors when loading files
- Fixed bug of polar loading on multiple lines
- Fixed ordering of Menu buttons when using cursor to navigate
- Blanking improvements (prevent timeout advancing when any dialog is active)
- Added Auxiliary infobox display, accessible from APP_KEY1, which now
  toggles through normal (mode-specific) infoboxes, auxiliary infoboxes,
  and fullscreen.
- Settings->Task start line/cylinder labels change dynamically to avoid
  confusion
- AutoMcready improvements, fix for overshoot hunting
- "Reset infobox defaults" button from Settings->Load Profile
- Moved handling of bug degradation to sink model to make it consistent
  everywhere.
- Optimised display of titles in infoboxes to prevent over-use of gettext
- Added units display to AAT settings to avoid confusion
- New functions to save/restore registry from text file
- Save/Load profile uses registry save/restore code
- New button input event system
- Fix infobox reset to defaults
- Allow reset of flight start time when relaunching
- Takeoff/landing events, can be hooked up to autostart logger


Changes from 4.21 to 4.22

- Fixed bug when airspace warning display is not refreshed when another
  window overlaps it.
- New "Analysis" pages showing barograph, thermal history and glide polar
- Fixed bug in snail trail, IGC logger update rate
- Additional waypoint file can be specified for competition waypoints
- Fixed font for message box, status dialog
- Minor bugfixes in vario comms thread processing
- Implemented Borgelt B50 vario parsing (untested)
- Improvements to performance and latency of audio
- Terrain cache updates
- File loading improvements
- New wind vector graphics
- New labels with Mc0 arrival height above safety arrival height for
  reachable airfields
- Updated aircraft graphics
- Proper units display in dialogs.
- All configuration options now can be expressed in custom units
- New Netto vario infobox
- New dolphin speed-to-fly infobox
- Improved audio vario sounds
- Speed-to-fly director chevrons on right of screen when connected to
  vario with ASI source.
- Fixed rare bugs in McCready calculation
- Fixed bug in terrain rendering, where level of detail was previously
   set at default, and didn't change with zoom.
- Airspace parser made faster, so binary airspace loader now disabled


Changes from 4.2 to 4.21

- Better recovery of bluetooth GPS after switching device off and on
- Marked points appended to file 'xcsoar-marks.txt'
- CDI display configurable
- Settings->Display split into two pages
- Sunset time shown in waypoint details
- AAT and airspace areas drawn below waypoints and topology
- Messagebox enhancements
- MODIS Satelite images now co-located with waypoint file
- Launcher now uninstalls/reinstalls properly.
- Proper spelling of McCready (sorry, Paul!)
- Display blanking automatically after one minute of UI inactivity if in
  battery mode, reactivated with key press
- New GPS status icons, less obtrusive.
- Aircraft disappears when GPS is not connected
- New "Status" summary page from main menu, giving aircraft position,
  nearest waypoint range/bearing, local sunset time, GPS status
- Additional airspace file can be specified for NOTAM airspace updates
- Settings->File page split into two (map data separated off)
- Snail trail toggles between no trail, long trail, and short trail


Summary of new features since v4.0

- Fullscreen mode (app button 1 in map mode); app button 2 now
  toggles snail trail
- Terrain shading via phong model, direction set by wind direction
- Wind vectors multiple for 10 knot increments
- Saving/loading wind to registry
- Time aloft infobox (in Waypoint Group)
- New wind calculation method
- Rendering of airspace with cross-hatches and optional black outline
- Added pilot/aircraft information in logger
- Added "Remove" button on waypoint details task page
- Acknowledge airspace warnings
- Audio settings page
- Graduated snail trail color and thickness
- Abort/resume of tasks
- Added netto vario calculations
- Added smart zooming (zooms back out when waypoint changes if in autozoom)
- Added installer and launcher
- Bring up menu with double click on map window
- Can fly in simulator mode by dragging on screen
- Improved colour selector now displays currently chosen colours
- Added calculation of glider heading from bearing and wind
- Added infoboxes: G-load, time of flight, UTC time, local time, LD to next waypoint
- Adjusted infobox descriptions and titles.
- Added infoboxes: Time to next waypoint, time to task completion


Fixed buges and code improvements

- Sound files are now in the code as resources, so no need for Audio directory
- Filtering of files:
   Waypoints [.txt]
   Airspace [.txt]
   Terrain [.dat]
   Topology [.tpl]
   Polars [.plr]
- Reduced extraneous refresh of navboxes
- Font size improvements
- Second COMM port disabled if set equal to port 1
- Audio thread is suspended when quiet
- Auto McReady now working again
- Improvements to topology handling
- Better terrain color map
- Terrain shading works with elevation files of any resolution.
- Terrain at sea level or below is rendered as water.
- Minor improvements to thread safety
- Larger Menu page buttons
- Fixed McReady speed calculation with zero distance
- Fixed bugs: Samuel Gisiger (Airspace not displaying, extraneous
  selection of waypoints at zoom levels)
- Improved map window responsiveness (only re-drawn when necessary, avoiding
  CPU waste of unnecessary re-draws).
- Many hard-wired constants relocated to Sizes.h file
- Waypoint labels have white background so not obscured by terrain
- Labels of topological features now supported
- Fast loading of airspace at startup using binary file
- Wind calculation more reliable
- Fast loading of all startup files<|MERGE_RESOLUTION|>--- conflicted
+++ resolved
@@ -1,10 +1,9 @@
-<<<<<<< HEAD
 Version 7.0 - not yet released
 * Windows
   - drop support for Windows CE
   - require Windows Vista or later
   - allow starting multiple XCSoar instances
-=======
+
 Version 6.8.1 - 2015/08/27
 * fix freeze bug when starting without GPS fix
 * fix crash with empty xcsoar-checklist.txt file
@@ -16,7 +15,6 @@
   - fix overlapping text (#3634)
 * Android
   - fix USB-RS232-OTG permissions on Android
->>>>>>> 96f34927
 
 Version 6.8 - 2015/08/18
 * data files
