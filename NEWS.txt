<<<<<<< HEAD
Version 7.0 - not yet released
* LUA scripting
* user interface
  - screen layout with 12 infoboxes on the left, vario+3 infoboxes on right
* data files
  - optimise the terrain loader
* devices
  - parse wind from standard NMEA sentence WMV
  - driver for XC Tracer Vario
  - driver for KRT2 radio
  - show detailed error message in device list
* weather
  - merge all weather data in one dialog
  - allow showing both terrain and RASP
  - RASP download from various well-known providers
  - show satellite images from pc_met (Deutscher Wetterdienst)
  - show wave forecast from pc_met (Deutscher Wetterdienst)
* calculations
  - merge redundant waves
  - task restart
* tracking
  - use DNS to resolve SkyLines server IP (#2604)
  - enable SkyLines traffic display on Windows
* analysis
  - enhanced graphics: minor tics, color scheme, layout
  - key labels drawn on lines in several pages
  - task turnpoint label drawn on relevant pages
  - barogram: improved working band ceiling and floor calculation
  - climb history: new display uses time of climb as width of bars
  - new page: vario histogram in climb and cruise mode
  - new page: maccready cross-country speed
  - glide polar: dolphin speed line drawn on polar
* map display
  - new display: glide range line drawn to working floor
* thermal band
  - new algorithm, with improved statistics
  - separate active climb and encounter-averaged bands
* infoboxes
  - added ":1" unit for gradient type displays
  - new infobox: % time non-circling climb
  - new infobox: % climb chart showing proportions of time spent circling climb (gray), cruise,
      climbing cruise (green), circling non-climb (orange)
  - improved auto-scaling of vario-like graphical infoboxes
* Windows
  - drop support for Windows CE
  - require Windows Vista or later
  - allow starting multiple XCSoar instances
* Linux
  - drop support for SDL 1.2
  - display rotation
* Android
  - drop support for ARMv6 CPUs
* Kobo
  - support Kobo Glo HD

Version 6.8.6 - not yet released
=======
Version 6.8.6 - 2016/07/22
>>>>>>> 84814c5e
* calculations
  - show takeoff time after landing (#3786)
* user interface
  - fix graphics error on FLARM gauge
  - fix crash in waypoint label renderer (#3781)
  - fix several crashes in waypoint editor (#3553, #3784)
  - fix crash in task manager
  - use task speed unit for OLC speed InfoBox (#3785)
* devices
  - EW: use first 6 characters of turn point names (was: 3)
  - EW: fix broken umlauts in turn point names
  - LX: fix Nano 3 firmware 2.0 compatibility (#3764)
* settings
  - adjust range and step size of terrain/arrival safety height settings
* map
  - increase upper limit of the number of waypoint labels displayed
* Android
  - fix crash due to Bluetooth LE connect failure
* Kobo
  - support USB-OTG for Kobo Glo HD and Kobo Touch 2.0

Version 6.8.5 - 2016/06/12
* calculations
  - update circling percentage only when flying
  - fix circling height gain calculation
* user interface
  - fix "kg/m^2" and "lb/ft^2" unit display
  - fix inverse colors in horizon page
  - reduce CPU load of some InfoBoxes (#3757)
* calculations
  - add option to disable external wind (#3693, #3773)
* devices
  - fix crash on malformed NMEA time stamp
* Android
  - improve Bluetooth LE compatibility (#3745)
* Kobo
  - reduce ghosting on old Kobo models; regression due to screen
    flashing fix in 6.8.4 (#3756)

Version 6.8.4 - 2016/05/18
* airspace cross-section
  - use airspace visibility configuration (#3751)
* data files
  - accept "Military Aerodrome Traffic Zone" (MATZ) airspaces in
    OpenAir files (#3732)
* devices
  - CAI302: fix "airspace" marker in waypoint uploader (#3750)
* calculations
  - improve landing detection at high wind speeds (#3748)
* logger
  - fix crash in NMEA logger
* user interface
  - Australian units for weight are kg
* Windows
  - fix terrain loader (#3747)
* Android
  - fix crash bug in IOIO driver (#3744)
  - fix crash bug on Android 1.6 (#3742)
* Kobo
  - eliminate screen flashing on Kobo Glo HD, Kobo Touch 2.0
  - support battery status on Kobo Glo HD, Kobo Touch 2.0

Version 6.8.3 - 2016/03/09
* map
  - fix distorted terrain when zoomed out
  - fix missing airspaces in cross section (#3537)
* calculations
  - update SIS-AT to 2016 scoring rules
  - fix landing time display (#3690)
  - fix AAT range display
* data files
  - use correct "comment" field for OziExplorer files
  - relax file format detection for OziExplorer files
  - fix bogus arrival heights on watched waypoints when GPS unavailable
  - fix crash in airspace parser
  - fix crash in XML parser
  - save user.cup after edit (#3701)
* devices
  - GTAltimeter: remove unmaintained driver (#3661)
* Kobo
  - support Kobo Glo HD, Kobo Touch 2.0
* fix crash in SkyLines tracking

Version 6.8.2 - 2015/09/19
* Rubik R-26S polar
* user interface
  - save settings after copy&pasting an InfoBox set (#3649)
* map
  - fix crash in the topography renderer
* calculations
  - fix task progress display after finish achieved (#3657)
* devices
  - fix wrong baud rate after task declaration (#3654)
* Android
  - support the "escape" key (#3647)
  - fix all RS232 permissions on Android (#3648)
* Kobo
  - fix wrong IP address display (#3650)
* Raspberry Pi / Cubieboard
  - support digit and letter keys (#3611)

Version 6.8.1 - 2015/08/27
* fix freeze bug when starting without GPS fix
* fix crash with empty xcsoar-checklist.txt file
* devices
  - fix TCP port on Windows (#3428)
* Windows
  - fix the airspace file parser (#3633)
* Kobo
  - fix overlapping text (#3634)
* Android
  - fix USB-RS232-OTG permissions on Android

Version 6.8 - 2015/08/18
* data files
  - optimise the topography loader
  - faster RASP map change
  - show all RASP maps
  - fix comments in TNP files
  - ignore trailing whitespace in airspace files (#3546)
  - store user-edited waypoints and markers in "user.cup"
* devices
  - remove option "Ignore checksum"
  - CAI302: add sink tone configuration
  - LX: implement LXNAV Nano3 task declaration (#3295)
  - LX: remove support for LX1600 pass-through mode
  - ATR833: new driver
  - Volkslogger: support DAeC keyhole declaration
  - Westerboer VW921: remove buggy driver (#3215)
  - added TCP port 2000 to portlist (part of #3326)
  - support LXNAV V7 pass-through mode (#1913, #2808, #2919)
* calculations
  - wave assistant
  - use maximum speed configured in plane setup as limit for calculations
  - use WGS84 earth ellipsoid for distance calculations (#2809)
  - remove setting "Prefer external wind"
  - reduce EKF wind latency
  - fix bogus value in "Nearest Airspace H" InfoBox (#3589)
  - obey the maximum start speed (#2841)
* airspace cross-section
  - sync map & cross-section view zoom setting (#2913)
* infoboxes
  - add "Fin MC0 AltD" infobox (#2824)
  - add "Next arrow" infobox (#3128)
* task editor
  - added one-click task reversal (#1730)
  - show name of loaded/saved tasks in dialog title (#1924)
  - support large legs in the FAI triangle renderer (#3413)
  - task calculator moved to "Status" dialog
  - markers can be used in tasks and for "goto"
* map
  - allow "Mark Drop" while panning
  - airspace labels
* user interface
  - allow horizontal speeds in m/s
  - allow mass in lb, wing loading in lb/ft^2
  - download data files from site configuration
  - remove support for custom status files
  - merge airspace warning buttons "ACK Warn" and "ACK Space" (#1086)
  - show airspace warning at bottom (#1378, #2628, #3275)
  - profile manager
  - password-protected profiles (#851)
  - checklist remembers last opened list (#3110)
  - use configured coordinate format in waypoint editor
  - remove custom font support, replaced with global "text size" setting
  - improved font sizes
  - improved font renderer
  - display rotation for Raspberry Pi and Cubieboard (#3238)
  - use /dev/input/event* on Raspberry Pi and Cubieboard (#3179)
  - support mouse wheel on Raspberry Pi and Cubieboard
  - scale touchscreen coordinates to screen size
  - bigger icons on high-dpi screens (#2795, #3267, #3397, #3540)
  - improved keypad support (#3281)
  - new translation: Simplified Chinese
* tracking
  - new option disables tracking while roaming on the cell network
  - queue SkyLines tracking fixes while data connection is unavailable
  - fix SkyLines traffic display on southern hemisphere (#3601)
  - show SkyLines traffic even if we have no GPS fix yet
  - show nearby waypoint in SkyLines traffic list
  - show altitude in list (#3606)
  - show all nearby traffic (#2814)
  - pass vehicle name to LiveTrack24
* Linux
  - Wayland support
* Android
  - fix IOIO connection on Android 4.x (#2959, #3260)
  - support IOIO-OTG with the Android device in USB host mode
  - support IOIO over Bluetooth
  - support Bluetooth LE
  - timeout for the HTTP client (e.g. LiveTrack24)
* Kobo
  - menu button
  - add UI allowing the start of external scripts to KoboMenu (#3194)
  - support Wifi with WEP (#3138)
  - support open Wifi networks (#3391)
  - support USB-OTG
  - export data partition via USB storage
  - support the Kobo Aura screen (#3490)

Version 6.7.9 - 2015/07/03
* user interface
  - fix crash in task editor
  - fix crash while panning the map
  - improved font renderer
* data files
  - fix comments in TNP files
* calculations
  - faster triangle score calculation
  - fix crash in triangle score calculation (#3576)
* Android
  - timeout for the HTTP client (e.g. LiveTrack24)
* Kobo
  - enable crash dumps in XCSoarData/crash/

Version 6.7.8 - 2015-05-22
* user interface
  - draw gray title bar on inactive dialogs
  - improved dialog button placement
  - fix missing buttons in terrain configuration (#3421)
* task
  - support large legs in the FAI triangle renderer (#3413)
  - make "Cruise efficiency" read-only
* devices
  - fix crash when downloading flight without "logs" folder
* Linux
  - support Raspberry Pi 2
  - show ports renamed by udev

Version 6.7.7 - 2015/02/20
* airspace
  - accept airspaces of class RMZ in OpenAir format files (#3437)
  - fix wrong AGL height due to longitude east/west wraparound (#3468)
* infoboxes
  - fix data for OLC infoboxes if "OLC League" is used (#3461)
* calculations
  - fix handicap factor for "OLC League" scores
  - fix reach calculation problems at border of map (#3239)
  - simplified EKF wind algorithm (#3062)
* input events
  - allow '_' character in event identifiers (#3464)
* replay
  - fix replay progress while replay is paused (#3446)

Version 6.7.6 - 2014/10/18
* tracking
  - updated SkyLines server IP
* user interface
  - fix crash when switching pages with cross section (#3012, #3231, #3395)
* devices
  - LX: relax download timeout (#3199)
  - OpenVario: new device driver
  - Vaulter: new device driver
* replay
  - accept "$GNRMC" in replay of NMEA files
* calculations
  - improve circling detection when using some external NMEA devices (#3360, #3372)
* configuration
  - report missing plane configuration file in log file

Version 6.7.5 - 2014/06/09
* fix crash in task manager (#3305)
* work around crash on Windows (PC) (#3284)
* devices
  - fixed attitude data handling
  - properly detect LXNAV Nano 3
  - FLARM: fix declaration with asterisk in task point name (#3323)
* airspace
  - assume all airspaces are active if day of week is not known
  - restore "Repetitive Sound" setting on startup (#3308)
* Android
  - fix crash when opening IOIO port (#3309)
  - allow reconnecting IOIO sensors
* tasks
  - fix loading of some tasks from .cup files

Version 6.7.4 - 2014/04/11
* map
  - fix topography rendering for polygon shapes (#3245)
  - fix SDL clipped polygon rendering algorithm (#3250)
* devices
  - Westerboer: ignore implausible values from buggy devices
* logger
  - create "logs" directory automatically for external flight downloads
* user interface
  - show status message when switching to next turnpoint (#3270)
* airspace
  - relax parsing of TNP airspace files (#3272)
* infoboxes
  - don't use depreciated content in default configuration (#3278)

Version 6.7.3 - 2014/01/22
* tracking
  - changed host for DHV tracking server (#3208)
* user interface
  - fix missing battery info in status panels
* map
  - fix disappearing observation zones at left/top screen border (#3212)
  - fix RASP display
* devices
  - LX: improved logger handshake (#3199)
  - LX: auto-retry after errors during IGC download
* Android
  - load XCSoarData from external SD card if available (#3198)
* Kobo
  - fix touch screen bug (#3195, #3204, #3211)

Version 6.7.2 - 2013/12/19
* user interface
  - fix crash in alternates list (#3146)
  - new translation: Slovenian
* infoboxes
  - fix "Fin Dist" infobox for GOTO tasks (#3152)
* configuration
  - increase upper limit for plane wing area (#3154)
  - fix saving of custom polars (#3173)
* waypoints
  - correctly handle S latitudes and W longitudes in waypoint editor (#3155)
  - fix saving waypoints to cup format files from waypoint editor
* devices
  - auto-reconnect TCP client (#3127)
  - handle time warps in NMEA replay
  - another midnight wraparound bug fix (#2973)
* Android
  - enable Vivante workaround for GC600 (#3184)
  - faster map renderer (#3124)
  - improved font quality
  - enable cursor key navigation in dialogs (#3133)
* Kobo
  - fix misassigned passphrase in WiFi dialog (#3151)
  - work around Kobo Touch N905B kernel crash in display driver (#3145)
  - work around Kobo Touch N905B touch screen bug
  - the "Home" button opens the menu
  - mount /dev/pts for telnetd (#3135)
  - fix crash in file manager and METAR/TAF dialog (#3078)

Version 6.7.1 - 2013/10/11
* replay
  - fix crash replaying an IGC file with no B record extensions (#3107)
* data files
  - save the previous log file in "xcsoar-old.log"
* user interface
  - new translation: Lithuanian
* devices
  - CAI302: work around transmission errors during IGC file download (#3074)
* Android
  - fix crash in "credits" dialog on Android 4 (#3106)
  - work around Vivante GPU texture bugs (#1995, #2228, #2990, #2998, #3105)
* Kobo
  - fix passphrase entry in WiFi setup (#3053)
  - fix compatibility with old Kobo firmware

Version 6.7 - 2013/09/30
* new target: Kobo e-book readers
* user interface
  - resizable main window
  - added AutoZoom gesture (up-down)
  - obsolete configuration pages "devices", "polar", "logger info" removed
  - new page: "horizon" (#1592)
  - default page gesture changed right/left sense according to other xc ui interaction pattern
  - pressing the Escape key in task manager switches to "Close" tab (#2877)
  - separate font for dialogs (#723, #2806)
  - repetitive airspace warning sound (#2952)
  - never close dialogs due to display rotation
  - disable custom fonts on Altair
  - improve small dialog font on Altair
  - fix loading translations on Linux (#2041)
* map
  - terrain countour lines (#2451)
  - continue loading terrain/topography without GPS fix (#2723)
  - suppress drawing duplicate topography labels
  - draw projected path when turning
  - additional zoom levels (#3037)
  - global "don't fill airspace" setting (#3047)
  - fix rendering errors when some airspaces have no border (#3045)
  - fix distinct page zoom in conjunction with circling zoom (#2907)
* infoboxes
  - new content "Speed task last hour"
  - new content "Next distance (nominal)"
  - new content "Takeoff distance" (#3059)
  - new panel for "Team code" provides quick access to team code settings (#2899)
  - new content "OLC speed" (#2352)
* tasks
  - custom "start requires arm" setting (#2782)
  - new option to disable OLC optimisation
  - MAT: ask user whether to add turn points while flying over it
  - update the calculator without a GPS fix (#2876)
  - fix task speed and time estimates before task start (#2876, #2906)
  - show "arm advance" button when manual arming is necessary (#1729)
  - support the OLC/DMSt 500km triangle threshold (#2963)
  - render finish point as achieved when task is finished (#2140)
  - subtract start/finish cylinder radius from task distance (#2308)
  - fix parsing of .cup task files
* route planner
  - ignore inactive and acknowledged airspaces (#2866)
* calculations
  - add more weight to zig-zag wind compared to circling wind
  - enable circling wind calculation in IGC replay (#2672)
  - fix OLC triangle display (#2775)
* waypoint editor
  - delete waypoint implemented
  - CUP file support added
* devices
  - enabling/disabling devices on-the-fly
  - "debug" button
  - more robust midnight wraparound handling (#2857)
  - new driver from Cambridge L-Nav
  - support TCP client connection
* Android
  - support IOIO via OpenAccessory (Android 4.x)
  - support USB host mode and USB-RS232 adapters on the Nook (#2886)
  - show Bluetooth name instead of MAC address in device list
  - enable fast refresh mode on Nook Simple Touch
* Analysis
  - a retrospective task is compiled that summarises waypoints the aircraft has 
    visited (within 15km radius).  These waypoints are drawn on OLC page of analysis dialog.
* data files
  - default profile is called "default.prf" instead of "xcsoar-registry.prf"
  - log file is called "xcsoar.log" instead of "xcsoar-startup.log"
  - fix name truncation when saving a waypoint file on Windows (#3096)

Version 6.6.5 - 2013/08/21
* user interface
  - reduce flickering in system configuration
* map
  - reduce CPU usage of airspace and topography renderer
* tasks
  - remove keyhole from the BGA start sector zone
* devices
  - enable Nook's internal GPS for mock locations (#2999)
* configuration
  - fix loading home waypoint on longitudes bigger than 90 degrees

Version 6.6.4 - 2013/07/11
* map
  - fix stuttering terrain on Windows CE
  - fix multi-touch pan gesture (#2684)
* calculations
  - improve robustness of the zig-zag wind algorithm (#2961)
* devices
  - FLARM: work around a Garrecht TRX-1090 firmware bug (#2745, #2749)
  - LX: faster LXNAV Nano detection over Bluetooth (#2819)
  - Volkslogger: increase timeout to calculate security (#2910)
  - fix bogus error message after pressing "Cancel"
  - show Bluetooth name instead of MAC address in device list

Version 6.6.3 - 2013/07/02
* map
  - fill FAI triangle areas on Windows
* devices
  - FLARM: improve task declaration reliability
  - LX: support Nano firmware 2.10 (#2819)
* Android
  - fix compatibility issue with Android 2.2
  - detect when internal GPS is lost on Android 2.3 and older (#2929)
* user interface
  - fix unit display for pressure in flight setup dialog (#2933)
* data files
  - added "Pilatus B4" polar

Version 6.6.2 - 2013/06/12
* map
  - fix misplaced topography labels (#2564)
  - fix keyboard panning with track up (#2908)
* infoboxes
  - ensure that the unit symbol is visible
  - fix ballast display in vario gauge (#2911)
* tasks
  - update all settings after task type change
* devices
  - Volkslogger: fix IGC file download on Windows CE
  - EWmicroRecorder: fix corrupt task declaration (#2921)
  - fix potential crash when garbage is received from device
  - fix IOIO reconnect
  - generate G record even when first device has no GPS (#2849)
* cross section
  - also display unknown airspace types (#2884)
* Raspberry Pi
  - fix instant crash (#2922)
* Altair
  - never override data path (#2509)
* Android
  - faster startup

Version 6.6.1 - 2013/05/08
* cross section
  - fix airspace display after display rotation (#2825)
* user interface
  - fix malformed name in airspace warning dialog (#2813)
  - don't lost focus to waypoint list on Altair (#2835)
  - don't forget map zoom when returning to map (#2805)
* devices
  - indicate duplicate devices in list
  - allow using more than one TCP/UDP device
  - fix spurious errors after IOIO baud rate change (#2733, #2754)
  - K6Bt: fix configured baud rate setup on Android (#2836)
  - work around Android 2.3 Bluetooth crash bug
* tasks
  - prevent moving target out of the cylinder (#2794)
* configuration
  - fix regression with polar configuration (#2803)
* support gcc 4.8

Version 6.6 - 2013/04/23
* map
  - optional distinct map zoom on each page (#1603)
  - add label selection "Task waypoints & airfields"
  - allow configuration of "Final glide bar" display (#2554)
  - new snail trail option "Vario-scaled dots and lines"
  - topography icons
  - don't draw pan info over north arrow (#2765)
* cross section
  - show airspace names (#1149, #2390)
  - use glide polar instead of current glide ratio (#2687)
* infoboxes
  - green InfoBox distance when inside observation zone (#2560)
  - limit the InfoBox aspect ratio
  - new InfoBox styles "Shaded" (#1852), "Glass" (#2466)
  - waypoint details button in target dialog (#1967)
  - show distance in radial InfoBox comment (#2577)
  - new InfoBox "ATC radial" with distance in nautical miles (#2269, #2706)
  - improved wind edit panel (#2770)
* user interface
  - replay fast-forward
  - new waypoint location editor (#343)
  - show required glide ratio in waypoint details (#1573)
  - add airspace ack button to map item list (#2139)
  - additionally show airspace altitude in feet (#2379)
  - show more files in replay file picker (#2582)
  - clicking with Ctrl key pressed moves the simulator (#199)
  - vario bar at the right edge of the map
* tasks
  - MAT tasks (#563)
  - custom symmetric quadrant (#2125)
  - AAT keyhole (#1687)
  - add AST point option "Score exit" (#2544)
  - optimise start point
  - allow up to 30 turn points in racing tasks
  - local time for task start open/close time (#2645)
  - enforce the task start open/close time (#2678)
  - fix start auto-advance
* calculations
  - improve the circling wind algorithm (#2690)
* devices
  - Volkslogger: support IGC file download (#1972)
  - Volkslogger: declaration no longer erases waypoint database from logger
  - CAI302: support uploading all waypoint file types (#2054)
  - V7: support for QNH synchronization to V7 vario
* Android
  - faster map renderer on some Android devices
* other
  - new polars for two G 102 Astir variants (#2701)
  - new option "auto bugs" increases bug setting every hour (#1526)
* configuration
  - fix saving of configuration values in non-metric setups (#2771)

Version 6.5.4 - 2013/04/10
* devices
  - Volkslogger: increase timeout for reading flight list
  - V7: fix QNH change
* logger
  - fix failing IGC logger (#2658, #2735, #2736, #2746, #2751)

Version 6.5.3 - 2013/03/26
* user interface
  - eliminate flickering in the cross section on Windows
  - fix wrong radial display in target dialog
  - start at terrain center when there's no GPS fix and no home location
* task
  - fix line OZ rounding error (#2599)
* devices
  - FLARM: fix IGC file download on firmware 5.09 (#2619)
* Android
  - fix crash with Hebrew language
* Mac OS X
  - fix crash on startup (#2607, #2667)
  - show missing serial ports, hide internal devices (#2668)
* infoboxes
  - fix rendering of thermal assistant aircraft symbol (#2702)

Version 6.5.2 - 2013/03/15
* user interface
  - fix hang during startup (#2662, #2663)
  - fix freeze in dialogs (#2664)
  - automatically re-enable manual wind controls (#2336)
  - fix crash after connecting FLARM (#2669)

Version 6.5.1 - 2013/03/12
* infoboxes
  - fix MacCready adjustment for non-metric units (#2654)
* user interface
  - fix bogus "restart XCSoar" messages
  - fix cross section render error on some OpenGL chips (#2631, #2661)
  - allow gestures in cross section (#2655)
* devices
  - fix crash in Android Bluetooth driver (#2636, #2656)
  - fix NMEA input on Android Bluetooth Server
* data files
  - use the terrain cache even when the system clock is wrong
  - fix G record regression (#2657)

Version 6.5 - 2013/03/08
* map
  - lower zoom levels possible while circling (#1120)
  - draw FAI triangle areas (#1563)
  - optimise the terrain renderer
  - added "Wind Up" display orientation
  - high-resolution terrain renderer (Android/Linux only)
  - kinetic panning (Android/Linux only)
  - new terrain color ramp "Gaudy"
* calculations
  - don't detect landing while climbing in a wave (#1330, #2289, #2406)
  - basic support for the contest "DMSt" (#2208)
* tasks
  - add task start countdown (#136, #1080)
  - optimise racing tasks for minimum distance
  - allow observation zone sizes up to 200km (#2401)
  - always use "arrival safety height" when calculating arrival heights
    for intermediate task turnpoints
* devices
  - LX: support flight download from LXNAV Nano (#2085)
  - LX: support flight download from LX5000/LX7000 pro IGC
  - LX: read bugs setting from the LX160 vario (#2167)
  - Android/IOIO: support BMP085 sensor (DroidSoar V2)
  - Android/IOIO: support MS5611 pressure sensor
  - added driver for Levil AHRS device
  - Leonardo: read indicated airspeed from PDGFTL1 sentence
  - C-Probe: read IAS/TAS from the device
  - K6Bt: fix baud rate switching with various drivers
  - K6Bt: fix configured baud rate setup on Android
* data files
  - added MATZ airspace class (#2530)
  - integrated handicaps from DAEC 2012
* logger
  - auto-flush IGC logger after every fix
* user interface
  - preselect first item with details in map item list for
    faster access (#2069, #2207)
  - non-modal FLARM radar (with InfoBoxes and menu)
  - show FAI triangle sectors in task manager
  - can drag modal dialogs
  - short click opens InfoBox dialog
  - support keyboard input on desktop computer
  - improved angle input (e.g. wind direction, sector radials)
  - faster map initialisation during startup
  - reduce audio vario latency
  - better bold fonts on Linux
  - add page option to show cross section below map
  - allow pages with FLARM radar and thermal assistant
  - double click on vario opens main menu
  - allow opening main menu while panning
  - new translations: Hebrew, Vietnamese
* infoboxes
  - added thermal assistant infobox
  - inverse colors for wind arrow infobox and flarm gauge (#2337)
* track friends via internet connection (SkyLines live tracking)
* SkyLines tracking enabled on Windows CE
* Android
  - check if external storage is mounted
* Documentation
  - started a French translation of the manual
  - included an almost complete German translation of the manual

Version 6.4.6 - 2013/01/23
* devices
  - Leonardo: fixed vario parser for the $c sentence
  - C-Probe: fixed temperature offset bug
  - GTAltimeter: fixed vario parser
  - SerialPort: fixed lockup/hang problem when closing for some CE devices (#2515)
* user interface
  - sort airspaces properly in the airspace list dialog (#2528)
* infoboxes
  - fixes broken wind arrow display in some situations (#2295)
  - fix font scaling on screen rotation change (Android/Linux OpenGL)
* data files
  - fixed arc airspace approximation threshold handling (#2360)
* configuration
  - save waypoint label display configuration changed from menu (#2548)

Version 6.4.5 - 2012/12/14
* calculations
  - fix rounding error in convex boundary calculation (#2477)
* devices
  - Vega: fix MacCready setting feedback loop (#1218, #2490)
* user interface
  - faster gesture drawing
  - fix crash in InfoBox page setup (#2122)
  - allow scrolling the check list on Altair (#1289)
* map
  - fix crash in terrain renderer with broken map file (#2478)
* data files
  - added "LAK-12" polar

Version 6.4.4 - 2012/11/15
* devices
  - CAI302: longer timeout for "CLEAR LOG"
* user interface
  - fix font preview in configuration dialog
  - fix the Escape key on Altair
  - fix wind InfoBox dialog layout (#2192)
  - add missing "Switch InfoBox" button (#2246)
* Android
  - fix text rendering on some PowerVR GPUs
* Windows
  - fix garbled screen area in task manager (#2272)

Version 6.4.3 - 2012/11/01
* devices
  - fix freeze bug on device reconnect
  - LXNAV Nano: fix crash in Nano configuration dialog
  - LXNAV V7: fix NMEA setup over Bluetooth
  - Colibri/LX20: fix LXN/FIL to IGC conversion (#2262)
* user interface
  - fix the download manager on Samsung phones

Version 6.4.2 - 2012/10/17
* calculations
  - contest: relax altitude difference check (#2348)
  - improve take-off and landing detection (#2391)
* devices
  - CAI302, B800: fix ballast command (#2387)
  - IOIO: fix baud rate switching, fixes LXNAV V7 and Volkslogger (#2277)
* data files
  - added polar of "Ka 6E" and corrected the "Ka 6CR" one (#2327)
  - added polars of "AK-8" and "Blanik L13-AC" (#2329)
* map
  - suspend the map renderer while thermal assistant is shown
* user interface
  - closing the XCSoar window cancels the current modal dialog (was
    broken on Windows)
  - fix off-by-one bug in combo list (#2382)
  - fix map updates in replay/simulator on Linux (#2236)
  - fix file manager on new XCSoarData directory
  - fix excess error messages in file manager (#2395)
  - validate UTF-8 in xcsoar-checklist.txt (#2396)

Version 6.4.1 - 2012/08/30
* calculations
  - fix "final GR" calculation (#2256)
  - improved great circle vector calculation precision
* map
  - new option to disable the wind arrow
* data files
  - increased arc airspace resolution for large radiuses
* devices
  - fix potential crash in I/O thread
  - fix date/time parsing in Flytec device driver
  - Volkslogger: fix task declaration over Bluetooth
  - CAI GPS-NAV: work around timing problem
  - LX: fix Colibri/LX20 declaration problems
  - Westerboer: support for smaller steps in MC value setting
  - improved Bluetooth support on Windows CE
  - work around Windows CE serial port driver bug, fixes freeze during
    Nano task declaration (#2255)
* user interface
  - remove duplicate "trail drift" setting (#2252)
  - fix flarm teamcolor saving (#2291)
  - fix flarm targets in map item list (#2267)
* logger
  - IGC B record is invalid ("V") with just 2D fix
  - log pressure altitude in IGC files
* fix crash on low battery in simulator mode (#2306)

Version 6.4 - 2012/07/31
* calculations
  - Contest: add FFVV NetCoupe (#1648)
  - Contest: optionally include next task point in OLC classic/plus
    score calculation (#1561)
* devices
  - support up to 6 devices
  - buffered serial port I/O
  - FLARM: new FLARM setup dialog
  - added drivers for GliderTools GT Altimeter and Compass C-Probe
  - LXNAV V7 and Nano configuration dialog
* data files
  - removed support for separate terrain/topography files, now XCM only
* map
  - configurable airspace rendering (#1847)
  - "dots for sink" trail styles
  - weather stations on the map (#1487)
* user interface
  - added "Airspace On/Off" menu button
  - save Flarm team mates in the profile (#1997)
  - added para- and hang glider and aircraft symbols (#1626)
  - audio vario (#1576)
  - improved airspace list rendering
  - configurable map item list (#1936)
  - "GoTo" button in map item list (#2069)
  - show corresponding waypoint file in waypoint details dialog (#1624)
  - show gesture path while dragging
  - file manager, can download data files
  - new option to disable the "final glide" display mode
* infoboxes
  - added automatic altitude infobox (baro. altitude with GPS fallback)
  - added wind arrow infobox (#1598)
* Android
  - support x86 and MIPS CPUs
  - Bluetooth server for NMEA out

Version 6.3.11 - 2012/07/27
* calculations
  - fix freeze in glide solver
  - fix transition in small cylinder for key hole observation zones
    (e.g. BGA, #2229)
  - fix AAT buttons in new tasks (#2183)
* data files
  - fix crash in CUP task loader
* map
  - fix rounding error in annulus renderer (#2221)
  - redraw map after target was moved (#2216)
  - fix bogus "around terrain: -1" map element (#2205)
  - fix waypoint label style when no map is loaded

Version 6.3.10 - 2012/07/20
* calculations
  - fix rounding error in sector angle calculation (#2102, #2209)

Version 6.3.9 - 2012/07/18
* calculations
  - show AAT/target info before the first GPS fix (#2183)
* data files
  - fix crash in the "Status File" loader
* devices
  - plausibility tests for NMEA input
  - fixed Westerboer VW921 airspeed reading

Version 6.3.8 - 2012/06/22
* fix broken graphics (#2182, #2184, #2185)

Version 6.3.7 - 2012/06/21
* calculations
  - show altitude difference to target point, not area centre
  - enforce the 150 minutes limit for OLC league (#2174)
  - fix airspace warnings on old ARM CPUs (#2127)
* devices
  - LX: improved LXNav V7 support
  - skip failed devices for task declaration
* replay
  - fix parsing of flight date in IGC files
* Android
  - fix crash during METAR download (#2156)
  - fix map flipping (#2154)

Version 6.3.6 - 2012/06/06
* calculations
  - fix task start arming inconsistency
  - fix crash in thermal locator (#2137)
  - consider head wind in STF only if MacCready setting is zero
* devices
  - fix NMEA out
* data files
  - added "ASW-28 (15m)" polar (#1919)
* user interface
  - ignore double clicks when mouse/finger has moved
  - the "back" key returns focus to map
* Windows
  - check for XCSoarData in the XCSoar.exe directory (#2136)
* Android
  - fix crash on IOIO reconnect (#2130)
  - fix interference of two or more IOIO UARTs (#2107)
  - eliminate delay from IOIO connect

Version 6.3.5 - 2012/05/31
* calculations
  - fix rounding error in task minimum search for finish lines (#2102)
* devices
  - fix crash on connection failure during flight download (#2107)
* map
  - fix horizontal terrain stripes (#1745)
* Android
  - fix compatibility with Android 1.6
  - fix hanging IOIO/Bluetooth connection
  - fix crash in FLARMNet dialog
  - save crash dumps in directory "XCSoarData/crash/";
    this requires the Android permission "READ_LOGS"

Version 6.3.4 - 2012/05/24
* calculations
  - fix overflow in ETE/ETA calculations on big tasks (#2066)
  - fix bogus landing detection right after takeoff (#2081)
* task manager
  - fix FAI start/finish line length (#2079)
* devices
  - CAI302: fix connection lost after MacCready update (#2029)
* user interface
  - increase double click interval to 500ms (#2088)
  - fix UTC offset preview (#2082)
* map
  - sanitise map scale (#2086)
  - fix crash on topography triangulation failure (#2089)
* Android
  - fix profile path on Samsung devices with external SD card (#2051)

Version 6.3.3 - 2012/05/05
* calculations
  - use arrival height instead of terrain safety height for MC0 Alt.D
    (#1991, #1992)
  - fix arrival heights on map when no terrain is available (#2018)
* user interface
  - refresh the device list automatically
* Android
  - fix crash after too many network failures (#1957)
  - improve the pressure sensor's Kalman filter
  - fix Bluetooth/IOIO receive data truncation
  - reduce the risk of getting killed by the Android Activity Manager
* logger
  - Fix logging of "start" events
  - Fix logging of "before takeoff position fixes" in IGC logs (#2052)

Version 6.3.2 - 2012/04/26
* devices
  - FLARM: fix flight download (#2024)
* user interface
  - improved list colors, white text on dark blue background
  - limit form field labels that are too wide (#2025)
* Android
  - apply a Kalman filter to the pressure reading (#1928)

Version 6.3.1 - 2011/04/19
* calculations
  - fix crash with far away task (#1969)
  - fix high speed remaining when wind drift is disabled (#1962)
  - fix crash when scrolling beyond the poles (#2005)
  - fix airspace activity (day of week) calculation
* devices
  - allow standard NMEA sentences to begin with 'P'
  - add missing NMEA checksum verifications
  - Borgelt: send bugs and ballast to the B800 (#1940)
  - Borgelt: read the ballast setting from the B800 (#1940)
  - LX: support the LXNav V7
  - Flymaster: initiate NMEA mode
  - AltairPro: relax timeouts
  - FLARM: relax timeouts
  - fix timeouts on Windows CE (FLARM driver and others) (#1970)
  - ignore garbage at the beginning of NMEA lines
  - fix the NMEA out driver (for Altair double seater and others) (#1982)
* logger
  - fix format of IGC 'C' records for takeoff/landing (ambiguous spec) (#1993)
  - fix landing time in flight logger (#2012)
* map
  - don't fill acked airspaces (#1958)
  - fix display of full-circle annulus (#2000)
* task manager
  - fix rename/delete function for task files (#1985)
  - also clear optional starts with "Clear All" button (#2014)
* waypoints
  - add all examined waypoints to recently used waypoint list (#2009)
* Linux
  - fix HTTP networking bugs
* Android
  - fix hanging shutdown after IOIO connection failure
  - fix saving of airspace colors (workaround for android compiler bug) (#1954)
* Windows
  - fix double key presses on Windows CE / PPC2000
* Altair
  - recover focused dialog control (#1868)

Version 6.3 - 2012/03/29
* calculations
  - real-time OLC score
  - configurable permanent polar degradation
  - finish: allow flight to boundary (reenabled)
* devices
  - COM port monitor
  - fix for TCP port on Windows
  - added separate FLARM driver for declaration and IGC file download
  - FLARM: generate checksums for task declaration
  - added driver for the Westerboer VW921/VW922 devices
  - added driver for the FlyNet variometer
  - allow up to 4 devices
  - LX: support the LX Color Vario
  - LX: send QNH and ballast to device
  - LX: send keep-alives while in flight list
  - LX: support LX1600 pass-through mode
  - send/receive bugs setting to/from device, if driver support it
  - support for K6-Bt baud rate switching
  - CAI302: units editor
  - CAI302: write waypoint database to CAI302
  - CAI302: baud rate switching
  - Flytec: correct airspeed and ground speed factor
* map
  - airspace rendering fixed
  - show new map items list on click
  - reduce map jiggling, improved E Ink display support
  - multi-touch drag triggers pan
  - waypoint labels: support "required glide ratio" instead of
    "arrival height"
* user interface
  - show METAR data in natural language
  - sort METAR stations by name
  - added kinetic scrolling for non-WinCE platforms
  - enable font anti-aliasing on Linux and Mac OS X
  - show airspaces in the task manager
  - larger form rows on touch screens
  - added UTM coordinate format
  - single click in target dialog moves the target
  - dpi-aware dialog layout
  - show units in the analysis dialog
  - optional full-screen mode on Linux
* logger
  - added "Start only" option for auto logger
* data files
  - added support for CompeGPS waypoint files
* internet
  - added LiveTrack24 live tracking
* Windows
  - use XCSoarData folder on removable drives/cards if available
* Android
  - support reverse screen modes for Galaxy Tab
  - support baro sensor
  - fix profile saving bug after initial installation
  - improve Bluetooth and IOIO error handling
* Altair
  - fix configuration dialog navigation
* LX MiniMap
  - support for the hardware buttons

Version 6.2.6 - 2012/02/25
* calculations
  - fix bogus terrain warnings
  - fix incorrect expiration of wind data, e.g. for temporary manually
    overridden automatic wind calculations results
  - fix auto MacCready calculation
* devices:
  - Vega: fix Vega configuration dialog
  - Android: don't auto-reopen the internal GPS periodically
  - Android: fix deadlock when internal GPS is disabled
  - fix rare crash bug during task declaration
* fix parsing of weather station codes read from profile
* Altair:
  - fix a few broken dialog hot keys
* Windows
  - allow configuring the UTC offset on Windows CE

Version 6.2.5 - 2012/01/27
* calculations
  - fix time calculation when goal is above aircraft
  - fix speed to fly when goal is below aircraft
  - fix minor OLC miscalculation
  - enable the logger ID on all platforms
  - prevent spikes and jumps during IGC replay
* infoboxes
  - fix display of "FIN ETE VMG" and "WP ETE VMG"
* user interface
  - enable 5 InfoBoxes on the right in landscape mode
* settings
  - fix handling negative UTC offsets
* devices:
  - fix regression in EW MicroRecorder task declaration
  - EW MicroRecorder: make task declaration cancellable
* Android
  - fix black screen after resume
* Windows
  - fix freeze on the Windows Mobile "Today" screen

Version 6.2.4 - 2011/12/24
* calculations
  - fix arrival altitude calculation when goal is above aircraft
  - take terrain safety height into account for start point
  - calculate final glide MacCready even when no thermal was measured yet
  - fix rare crash in AutoMacCready calculation
  - converge AutoMacCready to zero when goal is unreachable
  - fix crash with far away task
  - fix crash in terrain reach calculator
* devices
  - Borgelt: send MacCready to B800 with CAI302 protocol
  - Flytec: fixed the $FLYSEN parser (more data, including GPS)
* Android
  - fix bogus long InfoBox clicks
  - fix crash after resuming
  - don't reveal InfoBoxes after rotating the display during pan
* Windows
  - work around startup problem on hx4700 with Windows Mobile 5
* Altair
  - fix crash in InfoBox cursor movement
* user interface
  - restore the current menu after rotating the display
  - fix sorting by filename in file selector of task manager
  - allow modification of some additional infobox values with up/down keys
    (or volume keys on android devices).
  - fix crash in the .xci file parser
  - new translation: Korean
* map
  - performance improvements for large maps
  - redraw map after terrain cache update
* settings
  - load configured METAR/TAF stations on startup
  - remember UTC offsets > +12 hours.

Version 6.2.3 - 2011/11/19
* calculations
  - show correct "next distance" even if glide solver fails
  - don't discard manual wind when auto wind is disabled
  - don't discard manual wind until a new estimate is calculated
  - fix memory leak
* user interface
  - reduce menu flickering
  - fix crash in waypoint list dialog when waypoints have large comments
  - prevent waypoint editing if waypoint file is read-only
  - fix clipped task display on wide screens
* map
  - speed up the map renderer
  - reduce memory usage on PPC2000
* data files
  - Automatically try to detect character encoding of airfield details file
  - speed up waypoint/airspace loading
* logger
  - Added competition id to IGC file output
* Linux
  - display error message when fonts could not be loaded
* Mac OS X
  - initial public release, distributed in a DMG package

Version 6.2.2 - 2011/11/04
* devices
  - save the "bulk baud rate" setting
  - don't auto-restart NMEAOut and XCOM760
* calculations
  - fix instant L/D formula
  - fix malformed F records in IGC files
  - minor fix for FLARM stealth calculations
  - fix auto QNH formula
  - fix reach/route arrival calculations with strong wind
* user interface
  - fixed several minor bugs in the plane database dialog
  - fix MacCready steps for knots and ft/min
  - manual and translation updates
  - support "airspace margin" setting for "All below"
  - fix crash in font editor
* data files
  - fixed bugs in TNP airspace file parsing
* Android
  - acquire "Vibrate" permission

Version 6.2.1 - 2011/09/26
* faster METAR and TAF download
* devices
  - FLARM: clear old barometric altitude as soon as FLARM is detected
* user interface
  - show validation errors before task declaration
* Windows / Altair
  - restore the "Enter" key in dialogs (knob click on Altair)
* Android
  - fix hang on quit
  - fix screen corruption when rotating the progress screen
  - fix startup crash with manual display orientation
  - fix memory leak in network code
  - implement timeout in network code
* Mac OS X
  - fix clock query
  - store data in ~/XCSoarData

Version 6.2 - 2011/09/08
* devices
  - Android IOIO
  - Android: support native serial ports and USB-RS232 adapters
  - added task declaration support for the IMI ERIXX logger
  - improved support for the Digifly Leonardo
  - auto-detect serial ports on Windows CE
  - serial port support on UNIX
  - CAI302: fix byte order bug on PC
  - CAI302: IGC file download
  - IMI ERIXX: IGC file download
  - LX/Colibri: IGC file download
  - LX: support baud rate switching
  - Volkslogger: fix task declaration on PC
  - Vega: update vario when there is no GPS fix
  - PosiGraph: task declaration
  - device declaration can be cancelled
  - reconnect individual devices after failure or timeout
  - device manager dialog, with manual reconnect
* calculations
  - dry mass is seperated from the polar reference mass
  - airspace distance miscalculations fixed
  - new wind algorithm "EKF", replacing ZigZag
  - OLC calculation speedup
* user interface
  - added support for reverse portrait/landscape screen orientations
  - multiple flarm team mates and teams possible
  - nearest airspace distance info boxes
  - better font for large info box values
  - airspace warnings: show vertical distance if above/below
  - profiles are not incremental anymore; initial support for editable
    user profiles
  - MacCready InfoBox: scale increments according to user unit
  - METAR and TAF
* map
  - redraw terrain only if needed (saves battery power)
  - airspace rendering optimised
* data files
  - auto-detect the character encoding in waypoint/airspace files
* tasks
  - allow finish height in MSL or AGL

Version 6.1.5 - 2011/08/20
* data files
  - fixed arcs in TNP airspace files
* devices
  - fixed temperature reading from Altair/Vega and Westerboer devices
* calculations
  - airspace distance miscalculations fixed
  - fixed builtin polars with points above 200 km/h
* Android
  - fix timer crash

Version 6.1.4 - 2011/07/30
* memory leaks fixed
* calculations
  - fix miscalculation in start point chooser
  - finish: revert "allow flight to boundary" for now
* map
  - fix for the aircraft symbol
  - airspace rendering optimised
  - disable huge topography files on PPC2000 and Altair
* Android
  - fix text rendering on Adreno GPUs
  - fix another suspend/resume crash
  - clip the unit symbol in info boxes
  - smooth CPU usage info box
* Altair:
  - fix upside down screen

Version 6.1.3 - 2011/07/14
* devices
  - fix task declaration on PC
  - LX: correct byte alignment for task declaration
* calculations
  - reduce memory usage
  - finish: allow flight to boundary
  - Racing task, FAI Task: allow 11 turnpoints
  - task: support AGL maximum start height
* user interface
  - translation updates
  - new translations: Japanese, Ukrainian
  - support mouse wheel on Linux
  - fix duplicate text input in edit controls on PC
  - update info boxes after leaving full-screen
  - fix PNA model type
* map
  - fix map location when all devices fail
* Android
  - support hardware keyboard in custom XCI files
  - clip text in the "credits" dialog
  - catch Java exceptions in the text renderer
  - reduce texture memory usage on newer GPUs
  - fix terrain rendering on Mali-400 (Samsung Galaxy S II)

Version 6.1.2 - 2011/06/28
* devices
  - workaround for GPGGA/GPRMC clock difference
* calculations
  - reduce memory usage further
  - fix boundary routine of the key hole zone
  - set system clock only from a real GPS fix
  - set system clock again after device reconnect
  - MacCready setting defaults to safety MacCready on startup
* user interface
  - change low battery thresholds
  - manual and translation updates
  - fix UTC offset setting
  - fix overlapped InfoBox text
  - translation updates
* map
  - fixed coast line display (areas below zero no longer flooded)
* Linux
  - fix broken textures on GPUs with power-of-two dimensions
* Android
  - enable sound effects on task start, arm turn, GPS connection
  - continue calculations while airspace warning is displayed
* Altair
  - the Escape button saves dialogs (such as InfoBox setup)

Version 6.1.1 - 2011/06/01
* calculations
  - fix arrival heights which are below the safety height
  - reduce memory usage
  - fixed several bugs in the teamcode calculation and display
* user interface
  - new option for large glider symbol
  - re-enable the team bearing diff InfoBox
  - fix crash in the waypoint editor
* Windows
  - workaround for PPC2000 bug that caused lockups
* Android
  - fix crash bug after orientation change and resume
  - support non-standard SD card mount points
* Altair
  - fix UI lag
  - fix default task on startup
  - optionally load XCSoarData from USB drive
  - swap "ACK Warn" / "ACK Space" hot keys
  - disallow the on-screen keyboard
  - fix clipped cursor in text entry dialog
  - fix default font for "important topology"

Version 6.1 - 2011/05/19
* devices
  - CAI302: read QNH setting
  - Vega: send configured QNH to Vega
  - allow disabling a device explicitly
  - listen for NMEA on TCP port
  - automatically restart FLARM after declaration
  - Stealth mode detection of other FLARM targets
* user interface
  - "pan to" button in waypoint dialog
  - waypoint selection screen shows last used waypoints if no filter is set
  - change the info box geometry without restarting XCSoar
  - change the display orientation without restarting XCSoar
  - tabbed Task dialog with icons or text on tabs per settings
  - new InfoBox configuration dialog
  - configurable aircraft symbol
  - new translations: Danish, Norwegian Bokmal, Romanian
* route planning
  - new optional minimum-time route planning around airspace and terrain.  
    - allows avoidance or terrain, airspace or both
    - takes final glide and cruise-climb portions of flight into account
  - Configuration in Route Planner page of settings.  
    - Feature is by default disabled.
    - See settings help text for configuration options
  - Limitations of current version:
    - does not update the final glide bar, task times etc for any obstacle deviations
    - does not handle aircraft or destination location inside airspace
    - does not allow paths with course deviations greater than 90 degrees each leg.
    - some "jumping" of the solution may be experienced as altitude/location changes.
* reach (glide terrain footprint)
    - new engine for calculating the where the glider can fly in final glide,
      formerly known as the glide terrain footprint, now referred to as 'reach'.
    - this can calculate the reach around terrain obstacles
    - landable waypoints visible on the map are marked according to whether they are
      reachable
    - the reach calculation is configurable, turning search can be disabled if
      running on low-powered devices.
* map
  - north arrow is automatically hidden in north-up mode
  - added configurable slope shading (off/fixed/wind/sun)
  - autozoom uses stepless zooming and has configurable upper distance bound
  - "north up" map orientation now respects "glider position offset"
    by configuring a "shifting axis", i.e.
    - shifting based on bearing to target (i.e. North orientated "target up")
    - shifting based on average of recent ground track
      (i.e. North orientated "track up")
  - the estimated thermal position is now used as map center during circling
  - a selection of which waypoint labels are displayed is now possible
    (All, Task & Landables, Task and None).
  - different rendering of roads based on importance (major, normal, minor)
  - a different font is used for rendering important topology labels (i.e. big cities)
  - landables can be displayed with runway heading and proportional length if the
    necessary data is contained in the waypoint files
  - glide terrain range line more detailed, uses 50 radial points rather than 20
  - added option to display track bearing line in map
  - optional transparent airspace rendering
  - terrain ramp auto-scaling disabled
* data files
  - support for SeeYou .CUP task files in the task manager
  - support for GPSDump/FS FormatGEO and FormatUTM waypoint files (.wpt)
  - support for OziExplorer/CompeGPS waypoint files (.wpt)
  - added airspace class G
  - wing area field is read from extended polar files if available
  - zander files: description field is used for additional airport detection
  - added frequency parsing for airspace files
    - TNP: RADIO field
    - OpenAir: AR command
  - the frequency and runway heading/length given in cup files are now displayed
  - use runway heading and length contained in cup waypoint files
  - for WELT2000 generated winpilot waypoint files (.dat) use runway heading
* task
  - new Task Manager and calculator dialogs
  - FAI Triangle filter when adding turnpoints
  - added BGA start point sector
  - added AAT inner radius sector
  - configurable alternate sorting 
    - by arrival altitude
    - along task direction
    - along home direction
  - "long-click" in task turnpoint zone displays Target dialog
  - "arm advance" menu buttons removed.  Next/previous buttons function as normal
    for turnpoints (including startpoints) not requiring arming, for those that do
    require arm, "next" reads and functions as "arm" on first press and once armed,
    reads and functions as "next".  "previous" reads and functions as "previous" if
    not armed, "disarm" if armed.
  - time margin of AAT optimisation is configurable under "Default task turnpoints" page, expert mode
    as "Optimisation Margin" option.
  - auto goto task: when no task is defined then on takeoff, if there is a waypoint
    within 1km of the takeoff location, a goto task pointing back to this location
    is automatically created.
* infoboxes
  - new graphical infoboxes
    - barogram
    - vario trace
    - netto vario trace
    - thermal circling trace
    - thermal band
    - task progress
  - new infoboxes:
    - time below maximum task start height
    - wp and task ETE assuming ground speed is maintained
* Android
  - support landscape/portrait switching
* Dialog updates
  - Analysis dialog shows multiple contest (OLC etc) results
  - Analysis dialog includes a thermal band graph
  - Waypoint select dialog allows filtering by start/finish
  - Airspace warning dialog only shows buttons suitable for the respective airspace item, 

Version 6.0.10 - 2011-04-29
* fix crash in flarm teammate setting
* user interface
  - enable gestures by default
  - show the primary data directory in the configuration dialog
* calculations
  - fix wind direction on glide terrain line
  - enable warnings for GND airspaces when AGL altitude is negative
* Android
  - fix two crash bugs on sound effect
* Altair
  - correct key handling behaviour in Lists
  - prevent wraparound of cursor navigation

Version 6.0.9 - 2011-04-06
* devices
  - work around iPaq Bluetooth driver bug
* map
  - fix for hanging map on slow hardware
* Windows
  - fix setting the system time from GPS
  - PPC2000: major performance improvement
  - more backslash path fixes on Windows CE
* Android
  - don't require GPS and Bluetooth on Android Market
  - implement the battery InfoBox
  - internal GPS: show "waiting for fix" until location is obtained
  - allow SD card installation
  - "Droid Sans" is the default Android font
  - enable font preview
  - dead hardware keys fixed
  - implement sound effects

Version 6.0.8 - 2011/03/23
* don't estimate thermal source for skewed thermals
* devices
  - CAI302: fix task declaration on Android
  - EW microRecorder: minor task declaration fix
* configuration
  - Units: fix "feet per minute" support
  - save the "Auto Logger" setting
* Windows
  - use backslash for paths on Windows CE
* Android
  - calculate WGS84 to real altitude (internal GPS)
  - fix incorrect airspace warning repetitions
  - auto-reconnect to Bluetooth GPS after timeout
  - support the acceleration sensor
* Linux
  - more dialog improvements
  - fix bold font rendering
  - case insensitive file name matching

Version 6.0.7 - 2011/03/12
* devices
  - EW microRecorder: timeout during connect
  - EW microRecorder: increase RX timeout
  - EW microRecorder: insert new declaration into old EW-USER.TXT
* map
  - Airspace: support alternative OpenAir coordinate format
  - allow zooming in to 1 km
* replay: don't execute recorded input events
* Windows
  - hide the task bar on Windows CE Core
* Android
  - disable auto-restart on various Android configuration events
  - import time from internal GPS correctly
  - read internal GPS accuracy
  - the "back" hardware key cancels dialogs
  - map the volume keys to cursor up/down
* Linux
  - improved button and checkbox rendering
  - dialog keyboard navigation implemented
  - enable keyboard repeat

Version 6.0.6 - 2011/03/04
* devices:
  - fix declaration crash in Volkslogger, EW, CAI302, CAI GPS NAV
  - EW: remove duplicate newline in declaration output
* map
  - Airspace: add option to re-enable stencil buffer on PPC2000
* other
  - select waypoint: update heading filter only on large changes
  - reduce dialog memory usage
* Windows
  - compile vali-xcs.exe as console application
* Android
  - fix crash due to invalid UTF-8 labels
  - more pause/resume crash fixes
  - take advantage of ARMv7 CPUs
  - dialogs are modal now
* Linux
  - implement the serial port

Version 6.0.5 - 2011/02/26
* devices:
  - EWMicroRecorder: fix hang during task declaration
  - FLARM: parse PGRMZ as altitude above 1013.25 hPa
* user interface
  - scale the "Today Screen" buttons on large screens
  - fix page numbers in satellite image renderer
  - generate satellite file name from original waypoint id
* map
  - terrain: permanently disable failed tiles
  - terrain: fix "unexpected marker segment type" error
  - AAT: don't draw "dead zone" on ancient hardware (PPC2000)
  - Airspace: disable stencil buffer on ancient hardware (PPC2000)
* Android
  - fix bitmap loading on Samsung Galaxy Tab
  - show Bluetooth device names in configuration dialog
  - larger default fonts
  - improved airspace rendering
* Altair
  - fix dialog hot keys
  - task editor: bind F5/F6 to move up/down

Version 6.0.4 - 2011/02/19
* devices
  - EWMicroRecorder: parse PGRMZ as altitude above 1013.25 hPa
  - FlymasterF1: convert pressure to altitude
  - FlymasterF1: don't override the baro altitude of the primary device
  - LX: parse LXWP0 as altitude above 1013.25 hPa
  - Zander: PZAN1 contains QNH altitude
  - Zander: verify checksum
  - don't force cruise mode when no Vega/B50 is present
* user interface
  - prevent potential crash while using flarm radar dialogs
  - improve behaviour if "circling zoom" is disabled
  - vario: fix circling mode display
* map
  - enable terrain and topology by default
  - Terrain: load fewer raster tiles on Altair
* task
  - abort: for non-final glide options, don't prefer airports
  - task manager: reduce memory usage
  - olc: DHV-XC contest optimisation
  - olc: SIS-AT 2011 contest optimisation
* configuration
  - don't forget the home airport after a configuration change
* Android
  - device: support NMEA over Bluetooth RFCOMM
  - more pause/resume crash fixes
  - don't process hardware keys twice
  - fix bitmap loading on Android 2.3

Version 6.0.3 - 2011/02/02
* devices
  - EW, Volkslogger: restart I/O thread after declaration failure
  - CAI302: check for I/O errors during declaration
  - Volkslogger: enable task declaration
  - Condor: fixed wind direction processing
* user interface
  - Language: translation updates
  - Auto zoom: don't disable in circling mode
  - more airspace rendering fixes for Android
* map
  - Terrain: load more raster tiles on modern devices (second try)
* Android
  - keep display backlight on, don't suspend
  - support extra large displays (tablets)
  - allow task switching
  - disallow multiple instances of XCSoar
  - show notification icon while running
  - implement "Quit" properly
  - enable cruise/climb mode switching
  - use the external SD card on Samsung Galaxy
  - show on-screen keyboard buttons
  - fix profile breakage
  - show flarm and thermal assistant gauge
  - show text in splash screen

Version 6.0.2 - 2011/01/20
* devices
  - more robust NMEA checksum parser
  - CAI302: restart I/O thread after declaration failure
  - CAI302: parse PCAID baro altitude if "!w" unavailable
  - Condor: read wind from LXWP0
* user interface
  - Language: translation updates
  - Language: add Spanish translation
  - Language: add Russian translation
  - Language: translations Czech, Greek, Croatian, Italian, Serbian,
    Swedish imported from LK8000
  - Window: disable sunken window edges on HP31x
  - Target: adjust map layout
* map
  - Waypoints: more reliable waypoint decluttering
  - Topology: fix rendering bug
  - Terrain: reduce slope shading artefacts
  - Terrain: load more raster tiles on modern devices
  - Task: fix crash when drawing deformed sectors
* data files
  - Fixed potential crash while reading airfields files
  - Added more polars (Hang gliders, DG1000, Blanik, Jantar, ...)
* Android / Linux / OpenGL
  - enable translations
  - fix dialog titles
  - support big displays (tablets)
  - implement check boxes (for enabling "Expert" mode)
  - fix airspace rendering

Version 6.0.1 - 2010/12/26
* map
  - task, glide terrain: fix rendering bugs
* user interface
  - Language: translation updates
  - Language: always fall back to resource data
  - Language: enable translation on PPC2000/PPC2003
  - dialog "Switches": portrait mode layout fixed
  - dialog "Statistics": draw trace on task page
* terrain / topology
  - minor memory leak fixed
* glide computer
  - new built-in polars: IS28B2 and SZD30

Version 6.0 - 2010/12/19
* build system
  - compile with gcc / mingw32 / mingw32ce instead of Visual C++
* data files
  - support for SeeYou and Zander waypoint files
  - support for TNP airspace files
  - when started from SD card, XCSoarData is stored on SD card, too
  - when a XCSoarData directory exists on SD card, it is preferred
* devices
  - Altair Pro: task declaration
  - new drivers:
    - Flymaster F1
    - Flytec
    - ILEC SN10
    - Leonardo
  - NMEA logger and NMEA replay
* terrain / topology
  - cached terrain load during startup (faster)
  - incremental (faster) terrain/topology updates
  - faster terrain/topology rendering
  - slope shading can be turned off
  - auto-scale terrain colors
* user interface
  - mouse gestures
  - translation compatible with gettext / libintl
  - language auto-detection
  - configurable temperature unit (Fahrenheit)
  - configurable trail colors
* gauges
  - new FLARM radar screen
  - thermal assistant
* task
  - full rewrite of the engine, new task editor
  - support more task types
  - saved tasks are XML
  - alternates list
  - instant OLC score
  - OLC plus rules
  - instant AAT optimization

Changes from 5.2.2:
PAOLO:
- colorful vario gauge by Paolo (for FIVV only)
- (minor) infobox config layout in configuration
TOBIAS:
- ballast dump works outside task calculator
- start task info
ROB DUNNING:
- Font editing patch
- Allow DebugStore to use varargs and convert all ca
- Allow StartupStore to use varargs and convert all.patch
- Fix font in checklist dialog
- Allow synce pcp to be overridden via make

JMW:
- Added Condor device

Changes from 5.1.9beta9:
- Fixed bug in tasman vario gauge display
- Clearer display of flarm target climb rate
- renamed variables to improve readibility
- Added option to enable/disable FLARM radar separately from map
- Removed option to display trapezoidal relative altitude on FLARM radar
- Fixed LDNext bug
- Compatibility for widescreen displays courtesy of Rob Dunning
- PNA port work courtesy of Paul Coolwind
- Fixed SZD55 polar (more accurate) courtesy Luke Szczepaniak
- Added DG-300 polar courtesy Paul Coolwind

Changes from 5.1.9beta8:
- Info on persist load/save in startup log
- Clear logs if not enough space for persist
- Persist save of cruise efficiency
- Fixed mc speed bug when cruise efficiency modified

Changes from 5.1.9beta7:
- Draggable targets on touchscreen version
- Cursor toggle mode in landscape target dialog
- AAT Time to go resets to zero on cleared task
- AAT Time to go never negative
- Fixed bug in waypoint exclude outside terrain checking
- Fixed bug in time calculations with short final legs in task
  (final glide around multiple points).

Changes from 5.1.9beta6:
- added clear button to task editor dialog in portrait mode,
  courtesy Jacques Fournier
- added missing infobox copy/paste buttons in portrait mode
- added display of wing loadings for built in polars
- added GRecord stuff to Altair
- updated copyright text to source code
- moved close button in basic settings to left to improve usability on PNA
- FLARM targets display of average climb rate courtesy Lars H
- Team code position shown on map courtesy Lars H
- GRecord updates for Altair, PNA
- FLARM on-map display updates
- Button labels update for PNA
- Fixed minor bugs in calculator re ete (energy height not used in fractional calculations)
- Restart time now one hour
- Fixed bug in display of start in analysis page (barograph)
- Selective fine control of float attributes
- Added LAK17-15, Lak17-18, ASG29-15 (mod from ASW27-W)
- Display weight info on glide polar page
- FLARM declaration bug fix

Changes from 5.1.9beta2:
- Alternate text entry methods
- Can now use flarm database, courtesy Lars H
- Added copy/paste to infoboxes in configuration dialog
- Flymaster F1 bug fix (vario units)
- Porting to cegcc with Russell King
- Task/leg times to go etc only shown if task is completeable at current Mc
- Infobox selector has items sorted alphabetically
- Multiple start points ensure the current start is in the list.
- Draw cross in final glide bar if unreachable at current MC
- Initial support for XCOM760 radio
- Added input event to add temporary landable waypoint
- Goto function now allows tasks to be resumed
- Bug fix in DD.dddd waypoint edit format
- enabled use of flarmnet ids in flarm display (courtesy Lars H)
- Added input event to switch orientation modes
- added support for declarations to IGC approved FLARM devices
- added missing help for new infoboxes
- added control of circling zoom to input events
- battery voltage infobox for Altair (others to follow)
- added Ventus CM17.6 polar
- added duo discus XT polars courtesy Derrek Ruddock
- added option to set 800x480 resolution for ipaq 310 testing
- mods to allow configuration of Vega in portrait mode
- robustness enhancements (avoid buffer overrun in long waypoint comments)
- build script
- version bump
- More porting to cegcc; allow O3 optimisation, variable initialisation

Changes from 5.1.9beta1:
- Added Flymaster F1 device
- Fixed bug in AutoQNH
- Finer units in task rules dialog

Changes from 5.1.8:
- Draw red line on thermal band at start height when there's a start
  height limit and on start waypoint
- Touching list forms in the scrollbar area moves to that position in the list
- Don't display meters in airspace altitudes as well as feet unless meters is
  the user altitude unit.
- FL altitudes rounded to nearest 10 units to ease readability
- Zander support split off into its own device
- Fixed IAS of Zander (km/h -> m/s)
- Fixed bug in declaration to EW micro
- Added ASG29E-18 polar

--------------------


Changes from 5.1.7 beta6:
- Projected track line in AAT mode when track from last turn >10 degrees off target
- Allow start through top of start sector
- Bug fix, baro and GNSS altitude in log files swapped
- Fixed lockup on auto shutdown in simulator mode when out of batteries
- Higher colour contrast snail trail
- Changed "Ack for day?" to YES/NO/CANCEL
  (NO unacknowledges for day)
- Airspaces drawn closed if open
- Added UNL (unlimited) airspace top as used in wgc08
- Fixed lock/unlocking of targets in portrait mode
- Fixed direction of arrows on task line in AAT mode

Changes from 5.1.7 beta6:
- Energy height referenced to Mc speed to fly
- Fixes to airspace rendering in analysis dialog
- DMS/DMmmm/DDdddd units in waypoint edit
- Added proper dialog for airspace queries
- Prevent log points > 500 m from being added to snail trail or OLC store
- Minor Auto Mc improvements
- Ballast in basic settings has a timer, activated/deactivated
  by pressing ENTER, which progressively reduces ballast according to
  the rate set in the configuration settings (dump time).  Timer is only
  active while the basic settings dialog is open.
- AAT/FAI Sector rendering on screen now more accurate
- Bug fixes and cosmetic cleanups to airspace warning dialog
- Final glide through terrain status message warning logic improved
- Enhancements to thermal profile band and risk MC with respect to flying in
  mountains
- Added option for final glide terrain line to shade terrain outside glide range

Changes from 5.1.7 beta4:
- Airspace display in analysis dialog sped up slightly
- Airspace queries report MSL referenced height as MSL instead of "Alt"

Changes from 5.1.7 beta2:

- Task speed instantaneous improvements
- Fixed bug in start height reference in dialogs
- Added terrain height to barograph in analysis dialog
- Pressing ENTER on Mc value in task calculator sets it to time-averaged
  climb rate from circling
- Support for AGL airspace, now tested
- Bug fix in parsing airspace "M"/"MSL"
- Some graphical cleanups
- Pressing ENTER on range value in task calculator does optimise
- Auto Mc (final glide) won't wind down to zero the first time final
  glide is achieved.  It will wind down to zero after that though.
- Energy height used in achieved speed, cruise efficiency calcs
- When off-course by more than 10 degrees, shows distance penalty
  in % for that leg along track line on map.
- Cruise efficiency stays at user-set value; if the field is selected and press ENTER, then the value will be calculated (and set to that value).
- Fixed minor bug in energy height compensation of thermal stats
- Minor improvements to analysis dialog
- Improvements to task speed instantaneous (new, more robust algorithm)
- Airspace AGL supported (not tested), will add terrain height at center of airspace to base.
- Analysis dialog shows mc speed, sink rate on glide polar page
- Analysis dialog shows terrain height in airspace page
- Allow auto mc to function when no task defined
- Added task rules dialog from task start point
- Added height reference for Start max height rule (allows MSL or AGL)
- Increased accuracy of terrain footprint
- Added LS6-15 polar
- Cruise efficiency displayed and adjustable in task calculator.  The cruise efficiency
  is the increased average speed of the glider in cruise, due to dolphining or flying in
  rising air.  It is calculated and displayed in the task calculator.
  If the value is edited, then it will be used subsequently in arrival time calculations.
- Added g load estimation when acceleromter not connected
- Added experimental distance vario infobox.
  This is the the difference in height required to complete the task divided by the time step.
- Improved task speed instantaneous
- Hour glass used in nearestairspace input event, since this can take a few
  seconds.
- White bold (a la Google maps) on task waypoint labels
- Added input event "GotoLookup" which allows a single menu item to bring up the waypoint select
  dialog, and if a waypoint is selected, it will Goto and clear task.
  See pc.xci for example (it replaces the "Task Save" button)
- Fixed situation where auto Mc can wind down after task start due to manoeuvering near start
- When logger is started, if the task hasn't been saved, it is saved to the default task.

Changes from 5.1.7 beta1:
- Vario gauge shows thick red/blue line for sink/lift
- Last thermal stats only used if thermal gain > 0 and
  thermal time > 45 seconds.  This prevents spurious entries for ignored
  thermals, or for quick pullups in thermals without sustained turns.
- Not just airports but landpoints can now have "airfield" details

Changes from 5.1.6:
- Map scale display for non-metric units
- Fixed initialisation of AAT properties when adding waypoints from
  waypoint dialog

-------------------------------------------------------

Changes from 5.1.5 beta 6:
- Snail trail rendering improvements:
  -- removed 'wobble' of snail trail from long time ago
  -- don't crop partially visible lines
- Bug fix in AAT sector detection when start angle > end angle
- "Speed remaining" in status dialog renamed to "Speed estimated" as
  it gives the estimated final speed of the task
- Increased size of up/down arrows in FLARM gauge
- In target dialog, can move target up/down/left/right on Altair with
    DISP/CFG/F5/F6 keys, on PC with 2/3/6/7 keys
- Added blue line of constant distance arc in AAT sectors
- Fixed bug in LD vario and LD GPS calculations
- Added LX sentance (LXWP0) to support Condor
- Fixed bug in auto mc
- Task speed stats reset on task start/restart.

Changes from 5.1.5 beta 5:
- In target dialog, north up and north track modes cause screen orientation
  to be north-up
- Calculations in the target dialog is based on a timer now rather than triggered
  on change, to prevent calculations slowing down the refresh.

Changes from 5.1.5 beta 4:
- Infoboxes (AA Time, Task Time To Go, Next Time To Go,
             Task Arrival Time, AA Delta Time)
  now use consistent color format:
     black/white: AAT est > min time
     blue: AAT est turning now > min time
     red: AAT est < min time
- Task editor/overview page shows file name of task in caption, and shows '*'
   if task is edited and not saved.
- Bug fixes to tasman instruments vario
- Text entry dialog uses larger font
- Flight logger can use short file name, if "Logger short file" is true.
- Flight logger gets ID from 3-letter logger ID
  in System config, if not set this defaults to 'AAA'.
- AAT zero range (nominal) task is displayed thin green dashed,
  target task is displayed in thick green dashed
- Added new infobox "Thermal All / TC All" for gps vario averaged across
  all time spent in circling mode.
- Speedups and bug fixes to effective/achieved Mc calculations.
  achieved Mc is no longer influenced by gliding off high starts.
- AAT optimiser more accurate for setting range to 5 mins over min time,
  faster, and more robust.
- Prevented re-start of snail trail on minimum height if OLC disabled
- Full snail trail (OLC) data thinning bug fixes

Changes from 5.1.5 beta 3:
- "Smart averager", averager resets on cruise/climb transition
- Display AAT sizes next to waypoints in task edit
- Set AAT default size from sector size setting
- Target radial setting can wrap around
- "Target locked" is in target dialog now
- Improved robustness of AAT optimise buttons etc
- "Target" instead of "Mark Location" on default menu of Altair/PC
- Snail trail color scale fixes
- Target details cleared when changing a turnpoint
- AAT nominal task is displayed thick green dashed,
  target task is displayed in thin green dashed

Changes from 5.1.5 beta 2:
- Task speed statistics reset on task restart
- Draw vertical lines on analysis dialog barograph and task speed
  where legs started
- Locked targets are unlocked as soon as the AAT area is entered

Changes from 5.1.5 beta 1:
- Changed ExternalTriggerCruise to enum, so it can be off,
    "flap", or "SC" (speed command).
  Existing value of true is equivalent to "flap".
- Draw centroid/'bmw' symbol at targets in AAT task
- Calculate AAT time to go if turning now while in sector, then
   going to remaining targets after this.
- AA dT infobox goes blue if task time > AAT time + 5 minutes when in sector
   and pilot turns now.
  Therefore, particularly in last AAT sector, when AA dT is blue,
  it is reasonably safe to turn now, even if the target is deeper in the
  sector.  (only if color infoboxes are on)
- Set waypoint bearing and best cruise track to first leg bearing
  when in start sector, so blue arrow points to first target, and
  so does screen orientation.

Changes from 5.1.4:
- Target dialog steps in 2% and 2 degrees instead of 5.
- AAT target direction and best cruise track arrow (blue) extends
  towards task line from previous target through aircraft when advancing
  the target (aircraft is going past target)
- Less wandering of AAT target while in sector due to shift along track
- AAT delta T goes red when going under time
- Failure to load a task keeps old start/finish/aat properties

Changes from 5.1.3 beta9:
- Cleaned up portrait waypoint select and airspace select/control dialogs.
- When circling and in target dialog, orient towards waypoint
- Cleaned up compilation warnings for include files that aren't used
- Added display of 30s average glide angle to airspace page of analysis dialog
- Added labels "h" and "D" to airspace page of analysis dialog
- Added E/W, N/S fields to waypoint edit dialog
- Task editor asks whether added waypoints are the finish points,
  means user doesn't need to go back into AAT turnpoints after adding them
- Reorganised fields in task editor waypoint properties for more intuitive
  ordering.
- When adding waypoints from task editor, don't show misc buttons in turnpoint
  dialog (e.g. details, move up/down, select, remove) since they're not
  required here.
- Task editor, removed move down/up buttons when at extremities of task
- Added 2 more airspace patterns
- Added AA delta T infobox
- Fixed bug where North/Track method was not being saved
- Increased status message delay time for default messages to 2.5 seconds

Changes from 5.1.3 beta8:
- Added support for declaration to EW MicroRecorder
- Added instantaneous task speed to analysis dialog
- Fixed instantaneous task speed calc


Changes from 5.1.3 beta7:
- Cleaner startup and shutdown
- Task calculator and target pages from analysis dialog hides analysis dialog
- Fixed some ranges and units in configuration dialogs
- Fixed greying out of previous waypoint menu
- Fixed hang on exit on PPC2000/PPC2002 platforms
- Cleaned up display of waypoint and task list columns
- Fixed netto vario calculation when not flying or very slow
- Added TE probe calibration to vega configuration
- OLC handicap factor limited to values between 50 and 150 %
- Task overview dialog hides when launching calculator and analysis dialog
  so target display works from there.
- Fixed acceleration compensation for netto vario calculation when used
  with a vario that doesn't supply netto but does supply acceleration
- Auto positioning of targets when behind target inside AAT sector is disabled
  when target dialog is open
- TC Avg infobox now shown in red if value < 2/3 of Mc
- Risk Mc used in colored info boxes (TC 30s, TC av) instead of absolute Mc
- Allow negative times in infoboxes and dialogs (in particular for AAT
  time to go)
- AAT time to go infobox can be negative (e.g. in excess of min time)

Changes from 5.1.3 beta6:
- G load factoring for polar etc take absolute value of G, in case
   meter (or aircraft!) is upside down
- Fixed airspace query message when inside airspace area but below/above it

Changes from 5.1.3 beta5:
- Fix to target dialog when active waypoint changes while dialog is active
- Fixed help on infoboxes final glide and auxiliary page
- Added highlighting of selected item in lists etc, to improve
  readability
- Added seconds to infoboxes in comment line
- Added big infobox display mode, activated in Altair/PC via escape then F1.
- Added ASSERTs to xml parsing to check for memory problems
- Fixed some aspects of Vega demo handling
- Cleaned up program exit
- Changes to vega vario config dialog

Changes from beta4:
- Fixed waypoint save when using xcm files
- Added estimated achieved speed and ETE to target dialog
- Moved teamcode button to Info page 2, replaced with target dialog
- Write "No data" on analysis dialog when no data available to display
- Changed progress dialog from TOPMOST to TOP so other dialogs (e.g. error
  dialogs) don't get obscured by it.

Changes from beta3 to beta 4:
- Added delay/protection in launcher to try to prevent XCSoar being
  started twice.
- LD vario was wrong sign (negative down), now fixed.
- Prevent crash on start with xcm files that have oversized tiles
- Circling % takes turn rate into account to prevent bad stats due
  to flap switches and dolphin soaring
- Added relative altitude arrows to FLARM gauge in Bearing mode
- Nearest waypoint in status dialog now working even if waypoint is not
  visible on map
- Climb stats are now calculated relative to total energy height
- File properties are now sorted alphabetically
- Added locking of targets, and target dialog (from task calculator) to
  allow preview of task points and to move targets

Changes from 5.1.2 stable to 5.1.3 beta2
- Fixed bug in waypoint parsing of second file
- Waypoints outside terrain are always loaded if no terrain file
- Marks reset bug fix
- Added condition monitor for start rules
- Changed "V Task" instantaneous to "V Tsk Ins"
- Changed "Speed achieved" to "Speed average" label in status dialog
- Task speed value preserved over reset
- Status dialog allows left/right cursor to change pages
- RASP: Changed wstar color scale, better for strong conditions
- RASP: Sfctemp colour/offset fix
- RASP: only available times are displayed in dialog, half hour times
    supported
- RASP: weather dialog allows "Now" time (auto updated) or set time
- RASP: fixed white-out of display outside RASP range
- RASP: added wblmaxmin (convergence) and blcwbase (Cu cloudbase) to RASP
- Added progress dialog text for initialising terrain tiles (jpg2000)
- "acknowledgment Time" setting was ignored, now correctly used by airspace
  warning manager
- In airspace query status message, top now drawn above base (was the
  other way around)
- Reorganised airspace select and waypoint select dialogs in portrait
  orientation for greater readibility
- Barograph in analysis dialog time axis starts from zero.
- Analysis dialog: sensible output when not valid; remove display of data
   which might be confusing
- Added hourglass cursor for slow events (configuration, airspace lookup,
  OLC optimise, shutdown)
- File xcsoar-startup.log is now proper text file
- Marks files deleted on exit
- Enabled display of battery % for PDAs in status dialog,
  and warning on low battery

---------------------------------------------------------------------

Changes from 5.1.1 beta 7
- Allow for new or edited waypoints if the primary waypoint file is
  in the xcm file or blank ---> generated files become waypoints1.dat
  and waypoints2.dat
- Fixed marks reset
- Start height in status dialog (task rules) is represented as altitude
- Changed "nearest" button in analysis dialog to "warnings"
- Day-acknowledged airspace is always unshaded (outline still drawn)
- Bigger/italic font of labels on analysis page
- Airspace lookup dialog doesn't exit immediately after acknowledging an
  airspace.
- Added dwcrit and wblmaxmin to RASP parameters
- Added "Times" page to status dialog, with separate landing/takeoff/flight times
- Added "Max Height Gain" to status dialog
- Fixed alternate glide bar style in portrait mode

Changes from 5.1.1 beta 6
- Ensure FLARM becomes visible if suppressed and alert level >0
- Added missing port functions for second port
- Prevent 2d fixes from being added to logger buffer
- Bug fixes to port handlers, now task Declaration to external loggers
  stands a chance of working
- Added Volkslogger device
- Added FAI 1000m start rules option
- Thickened green lines in Analysis dialog
- Added display of grid values in Analysis dialog
- Merged status pages into single dialog, and moved weather button to
   where status aircraft used to be.
- New status page "Rules" showing start/finish details
- Fixed minor memory leak in RASP weather loading
- Splash screen on PC works now
- Added COM0 to available ports

Changes from 5.1.1 beta 5
- Preliminary support for RASP overlays
- Task waypoints preserved even if waypoint file is changed
- B50 bug fixes, support now for external cruise/climb switch
- Loads default language file "default.xcl" if it exists and no language
  file is specified.
- Added several missing translations
- Fixed terrain cache method for PDAs with low memory
- Added new polars: Speed Astir, LS-6-18W, LS-8-15, LS-8-18, ASH-26E, ASG29-18, ASW28-18
- Added named tasks
- Added ability to lookup airspaces by name/distance/direction/type
  and acknowledge for whole day.  Access via "Airspace Settings" menu,
  "Lookup" button.

Changes from 5.1.1 beta 4
- Minor bug fix to ballast calculation in B50 vario support
- Fixed baro altitude parser bugs
- Fixed time wrapover with end of month and midnight
- Cleanups of LD limiting functions and filter
- Cleanup of calculation time limits
- Cleanup of calculation code for readability
- Menu translations for waypoint next/previous in abort mode
- Fixed display of FLARM targets beyond 2.5 km
- Display final glide through terrain crosshair on top of everything
  except aircraft.
- Fixed rendering errors at edge of jpg2000 tiles
- Separated Borgelt B50 series devices into their own device (no longer Generic)
- Fixed AAT sector bug
- Force/unforce final glide menu item is hidden if AutoForceFinalGlide is on
- Added some missing translations
- Fixed previous page button bug in waypoint details
- Line drawn from FLARM target to edge of radar display for alert targets,
  makes it easier to see direction to search for traffic.
- Code fixes to device.cpp to prevent crashes with badly written device drivers

Changes from 5.1.1 beta 3:
- Force visibility scan after loading new airspace/topology/waypoints
- Progress bar for jpg2000 loading enabled
- Baro altitude from RMZ/RMA sentences only used if no primary
  baro source from a non-generic device
- Increased string length for parsing waypoints and airspace to 300
- Set GPS position to map center on startup if no home waypoint
- Fixed bug in rendering at very small zoom errors (could lead to crash)
- Rendering is smooth now even for jpg2000 terrain from overview
- Added reset function to MarkLocation event

Changes from 5.1.1 beta 2:
- Consolidated validity checks for info boxes

Changes from 5.1.1 beta 1:
- Fixed terrain shading bands in portrait mode
- Fixed terrain shading near coast boundaries
- Enabled portrait mode for Altair
- Enabled gauge vario in portrait mode for Altair
- Added file size method to zzip
- Added support for loading waypoint files from XCM
- Added support for loading airspace files from XCM (disabled, because too slow)
- Consolidated sizes of strings in ReadString methods
- Airspace parser and bounds fix when airspace goes past 180E

Changes from 5.1.0 beta 3:
- AAT target in sector fixes
- AAT sector/circle radius default value is 500 meters
- AppendTo function bug fix
- Mc Risk bug fix
- Replay finish stats bug fix
- Airspace parser more robust to syntax errors
- % Circling resets on valid start
- Screen unblanked if status message appears
- Terrain color ramp is user configurable (Low lands or mountainous)
- Terrain rendering speedups
- Polygon rendering speedups
- Replay logger bug fix (sometimes gave heading=0)
- New experimental jpeg2000 tiled terrrain loading
- Terrain rendering speedups and improvements
- Task speed unit bitmap fixes
- Fixed problem with declaration time occurring after takeoff time
  due to buffering of pre-takeoff data
- Bigger buttons in landscape mode for non-Altair versions to allow
  room for German translations
- User distance units in waypoint select dialog
- Memory leak in JPG2000 fixed
- Fast sine/cosine speedups
- Terrain rendering speedups
- Additional terrain ramps added (Imhof, ICAO)
- Option in expert configuration to disable the auto start/stop of logger on
  takeoff and landing
- Zip container code added
- "XCM" (XCSoar Map) file format support added
- fixed top line of terrain
- bumped version to 5.1.1beta1
- fixed airspace parser dialog bug


Changes from 5.1.0 beta 2:
- Added code to generate missing translations file on windows PC debug builds
- Grey out of some task specific menu items if in abort mode.
- Style option to draw an arrow body alongwith the arrow head
  under option "Wind Arrow" in Settings->Map Display(Expert)
- Fixed bug in query airspace if inside airspace
- Added gettext() to enumerated parameters

- New notifications: AAT too early, arrival past sunset,
     significant wind change
- Fixed bug in Arm start mode (wasn't advancing)

Changes from 5.1.0 beta 1:
- Speed to fly compensated for risk
- Logger buffered for 60 seconds
- Energy height uses estimated true air speed if no IAS is available
- Support (read-only) for Zander variometer and Tasman Instruments variometer
- Changed scale on final glide bar to +/- 500 meters (was +/- 2000 meters)
- Attempt to resolve slow response with in FLY mode on older PDAs
- Fixed bad line in default.xci

Changes from 5.0.9:
- Added NMEAOut, PosiGraph devices
- Input events for forced cruise/climb displays (etc?)
  (FLARM display forcing)
- Waypoint selection filter by type, and by heading 360 deg
- Smoother scrolling of lists
- Setup dialog for NMEA devices changed.
- If any landable point is visible and reachable, final glide bar goes orange
  if below final glide.
- Menu label macros added: WaypointNext, WaypointPrevious, AdvanceArmed, LoggerActive,
     TerrainTopologyToggleName, SnailTrailToggleName, CheckAirspace, CheckTask,
     CheckWaypointFile, CheckSettingsLockout, CheckReplay, CheckFLARM, CheckTerrain
- Menu labels grey out if actions are unavailable
- Dialog details for AAT vs non-AAT are visible only when AAT is set or not,
  in task calculator, task status, and task waypoint editor
- Fixed restart problems where >10 minutes, still was restarting
- Start/restart now more user friendly.  Auto restart only happens up to first turnpoint
- Fixed bug in ETE calculations when force final glide is on.
- Terrain not rendered in not valid at aircraft
- Fixed bug in waypoint lookup (search by turnpoint)
- Moved some config parameters to "Site" configuration page
- Added advanced vs basic configuration settings
- Added -small startup option for PC
- Fixed bugs in ZigZag wind algorithm, and improved accuracy and response
- Don't draw final glide through terrain icon if no task
- Wind estimate set by user in wind settings dialog (with SAVE button)
  overrides the internal estimate until a new estimate is obtained.
- Minor cleanups of text in dialogs
- Invalid infobox data is greyed out so it doesn't distract user

Changes from 5.0.9 release 1:
- Fixed ETE and final glide calculations for Mc=0, proper compensation
  for wind and unreachable at current Mc etc.
- Fixed task distance rounding to nearest 0.1 units

Changes from 5.0.8:
- Fixed bug in wind initialisation/calculation
- AAT start/finish radials step in 1 degree increments
- Fixes for build on VS2005 (PC)
- Fixed various out of bound bugs for task waypoints
- Fixed display of topology labels
- Fixed AAT distance thread dead lock
- Volkslogger parser fix by Rolf Muller-Nilsen
- Fixed adjustable logger time steps
- Fixed AAT distance bug for final waypoint
- Transparent airspaces are not filled, so airspace below is visible

Changes from 5.0.7:

- FIXED Start arm premature
  messages are confusing though, we don't get notification when re-entering a start
  sector (after arming it), nor when approaching a start line.
- New snail trail mode "Full" which displays entire flight.  In all modes,
  the snail trail is short in circling mode in order to prevent screen clutter.
- New feature: added 'optimise' button to task calculator.  This adjusts the
   range (increases or decreases) so that the estimated task time exceeds the
   assigned task time by less than five minutes.
- FLARM targets on the map are drawn as arrow heads pointing in their track bearing.
- Added missing 'Auto Display Blank' to configuration settings for PDA platform
- Fixed Borgelt B50 sentence parsing (Thanks RMN)
- Bug fix for half hour UTC offsets
- Total energy is calculated from difference in true airspeed to best LD in
  true airspeed
- Task radii expressed in user units
- Bug fix, profile support for PC and PDA restored
- Bug fix, protected use of message in NearestAirspace function with thread lock
- Bug fix, NearestAirspace search array out of bounds due to unsigned int loop
- QNH, Bugs, Ballast and MacCready saved at program exit and restored on startup
- FLARM radar can be selected to display relative altitude or bearing.
- Removed asking whether to delete old log files to make space when logger is started.
  Deleting old log files happens automatically now.

Changes from 5.0.6:
- Max manoeuvering speed set to 300 units in configuration dialog
- System beep and message on task/waypoint advance
- Messages given in arm modes (arm start or arm) as reminders to press arm
  when ready to advance
- Bug fix to waypoint editing (second waypoint file was cleared)
- Warning added to waypoint file save when filtering for
  waypoints outside terrain range is enabled.
- Bug fix, task statistics were not updated after task finish.

Dialogs changed:
- dlgTaskWaypoint.xml
- dlgTaskCalculator.xml
- dlgConfiguration.xml
- dlgConfiguration_L.xml
- dlgTaskOverview_L.xml
- dlgTaskWaypoint_L.xml
- dlgStatusTask.xml
- dlgStatusSystem.xml

Changes from 5.0.0:
- Fixed non-drawing of infobox borders on PPC2002
- Added Declare button on Task Calculator
- Fixed terrain display offset bug in portrait mode
- Map scale increased resolution
- Increased maximum radius/sector size on AAT to 100 km
- "Show gross" vario configuration (default true)
- Color speed chevrons, and larger:
 -- blue pull up (slow down)
 -- red push to earth speed up
- Lightened blue color in infoboxes
- Auto disarm mode message only appears if in arm mode
- Task calculator, shows estimated task speed for remainder of task
- Task calculator, shows effective MacCready
- Task calculator, shows achieved speed
- Task calculator, cancel button restores Mc at entry
- Auto MacCready: climb stats are reset on takeoff
- Previous waypoint selects through all multiple start points
- Bug fix, aat target continuation was only working on first sector
- Autozoom for AAT, distance used in zoom is set by max of
  distance to target and distance to center (so scratch task should
  always be visible in autozoom mode)
- Fixed bug in glide time required (wasn't taking final glide into account)
- AAT areas drawn in reverse sequence so next area is on top,
  previous AAT areas not drawn.
- Zigzag wind disabled if on ground (slow or not flying)
- Wide version of FLARM target display on map (ON/Scaled)
- Achieved MacCready accuracy improvements (was overestimating
  with start circles)
- Achieved maccready, height difference compensation
- AAT projection when in sector
- Task calculator, changed "Range" to "Set range"
- Bug fix, "Nearest airfield changed" problem if two airfields are coincident
- Abort mode bug: multiple waypoints close to home give "nearest airfield
 changed" repeatedly.  Now message is given only if nearest airfield
 is more than 2km from previous one.
- All up Weight is displayed in analysis dialog glide polar page
- Minimum zoom increase in AAT (for autozoom)
- Task speed achieved is average speed dist/time + time
  to climb back to start height.
- Task editor, removing waypoints preserves AAT details of successive
  waypoints
- Fixed TASK_START event
- New infobox for distance to home
- New infobox for speed task achieved
- Added AutoBlank configuration option for PDA versions
- Changed text in task status dialog for clarity
- Changed flap forces cruise to now use landing flap switch, and works
  for switching into cruise and into circling
- Bug fixes to AAT distance calculations
- Added ventus 2cx to polar
- Bug fix, sound volume was set to zero on exit
- Added flap landing to switch dialog
- Added close button to text entry widget on non Altair systems
- Allowed wraparound of letters on text entry dialog
- Minor changes to help text and labels of configuration items for clarity
- Lighter blue/red for inverse mode
- Time/date fix for IGC files (UTC used throughout as per spec)
- North/track up display orientation
- Waypoint select on add-waypoint in task editor
- Arm advance to work outside AAT sector if already been in that sector
- Prevent landing/takeoff detection when GPS is disconnected
- Configuration of lat/lon units
- Changed 'aircraft rego' to 'competition ID' to be consistent with IGC
- Improved cropping of polygons
- Minor bugfixes

Dialogs changed:
 dlgConfiguration.xml
 dlgStartPoint.xml
 dlgTaskWaypoint.xml
 dlgTeamCode.xml
 dlgTextEntry.xml
 dlgWayPointDetails.xml
 dlgWindSettings.xml

Changes from 4.7.7:
- Make terrain file loader check file size, to improve robustness if
  bad file.
- Added text entry dialog
- Added pilot name, aircraft type and rego to configuration dialog
- Added support for team code
- Map zoom improvements
- Fixed bug: Waypoints label in abort
- Fixed bug: Default task at startup if no task defined
- Fixed bug in altair.xci, nearest waypoint details were pan-relative
- Minor UI cleanups (cosmetics)
- Logger inactive when in IGC replay mode
- Circling wind estimator won't update if less than one fix every 2
  seconds.
- Zigzag wind estimate inactive when in IGC replay mode
- Analysis dialog: base/ceiling estimation improvements
- Task speed now altitude compensated
- New task speed instantaneous
- All flight statistics retained when exiting XCSoar and loaded at startup,
   so previous flight can be reviewed later.
- Task is saved when exiting XCSoar and loaded at startup.
  (Default.tsk)
- Removed unused/default processor definitions,
  NEWINFOBOX, NEWAIRSPACEWARNING as this is default now.
- Added support for alternate start points
-  All file paths are now converted to/from local path for that machine
  so registry files can be transferred between PC and PDA/Altair.
-  PC and PDA version all data files now in "My Documents/XCSoarData".
- Thermal locator improvements
- UI change: All reachable landable points arrival heights are shown on map in
   all waypoint label display modes
- Average task speed improvements: compensation for altitude,
      now computes task speed accurately for achieved scorable AAT distance.
- Task page on analysis dialog shows in thick red dashed line the scorable
  AAT paths.
- Fixed bug, task finish detection was previously disabled
- Fixed bug, stats for finished task after reset were not displayed correctly
- Fixed bug, waypoint details dialog arrival height was relative to sea
  level not ground.
- Waypoint details altitude arrival, removed "alt diff mc safety"
- Removed unused menu and dialogs from PC version.
- CatMul-Rom interpolator used for logger replay now, provides better
  reconstructed paths and wind estimates when used with low logging rate.
- Thermal markers shown in cruise mode only at close zoom scales,
  to avoid clutter.
- When infobox colors are enabled, the thermal last 30 second average
  is red when the average is less than 0.5*MACCREADY.  This can be used
  to clearly show when it is time to leave a thermal.
- AAT max/min/target speeds in infoboxes show '---' if minimum time
  remaining is zero.
- Minimum zoom level in autozoom set to reasonable level (1.5km) to
  prevent zooming in too close when going past a turnpoint.
- List items in dialog can be selected with mouse/touchscreen.  Touch twice
  to emulate return key.
- Added configuration option to adjust snail trail width
- Fixed bug, made airfield details parser robust to wrong files.
- Fixed bug, nearest waypoint details did not work for first waypoint
- Fixed bug, airspace warning dialog was not shown from
  'nearest airspace' menu when there was an active acknowledgement
- Fixed bug, PC version crashed if exit via close button and a dialog was
   still open
- Home waypoint always added to abort task list if reachable
- 'Clear' button added to task dialog in landscape mode
- Team Code dialog updates dynamically
- Fixed bug, range/bearing was incorrect sometimes
- Improved rendering of distance to airspace in airspace warning dialog
- Fixed bug, portrait mode text in analysis dialog (some items were cropped)
- Infobox border fixup in portrait mode
- Fixed bug, hang on nearest airspace
- Bearing to target shown in great circle arc
- Fixed bug, in abort mode (introduced just 2 days ago)
- Fixed bug, sound volume was set to zero
- Updates to menu, default.xci for PDA
- Return key now toggles suppression of FLARM radar.  If new traffic appears,
   the suppression is turned off again.
- Fixed bug in PPC2002 infobox selector graphics
- Fixed bug in abort mode (possible cause of crash/hang)
- Task calculator range increments in 5%
- Added infobox for 'Home Distance'
- Auto QNH only activated when not flying for more than 10 seconds
- Button menu fixes for PDA, PC
- (Feature request 1281639) Editing/saving waypoints
- Protected task edit from buffer overruns
- Fixed bug, increased text size for airspace parser
- Disabled CDI gauge as it has no control in the configuration settings and hasn't
  been updated
- Fixed bug, FAI finish sector was incorrect


Dialogs changed:
 ALL dialogs
 dlgHelp.xml

Changes from 4.7.5:
- Added small histeresis to instantenous LD vario
- Airspace parser updates
- Added Cambridge GPS NAV device
- Added option to force cruise on neutral/negative flap (for Vega)
   (Flap forces cruise)
- Terrain contrast/shading improvements
- Snail trail now drawn with outline to improve visibility over terrain
- Added V TAS infobox
- Improvements to wind estimator algorithm
- Vario gauge unit bitmap for knots
- Vega configuration, added page for audio schemes
- Vega configuration, added missing parameter (BaudRateA)
- Altitude AGL uses baro altitude if "Nav by baro altitude"
- New units for task speed (separate from airspeed/wind/ground speed units)
- Added FAI 90 start/finish type
- Added thermal locator (shows centroid of lift when circling), option 'Lift center'
   in configuration options.
- Fixed minor bug, auto macready by average was not working when no
  task was defined.
- Modified least squares algorithm to handle weighted least squares.
- Add 'Append' waypoint function, so users can create a task by selecting
    waypoints from the map in sequence
- Task waypoint move up/down in task waypoint pages.
- Terrain database loaded into memory if sufficient RAM + 5 Meg free
- New smooth shading of terrain, major improvement
- New landscape progress dialog hides screen for cleaner startup
- Default task to home if no task loaded at startup
- Added labels to climb and temperature trace analysis pages
- Added help system.  Press enter for 2 seconds on a dialog property
  to display help text.
- Fixed minor bug, landable points were not always visible for some
  label modes.
- Fixed minor bug, baro altitude set by GPS for IGC replay.
- Online Contest optimisation (analysis page, configuration settings,
   three rule sets available)
- Analysis pages now each have a context-sensitive 'action' button.
- Added handicap to glide polar page for OLC scoring
- Fixed GDI resource leak in animateRectangles
- Fixed memory leak from com port threads not having handles released
- Fixed airspace warning dialog losing focus of previous dialog if opened
- Fixed memory leaks in new airspace warning dialog
  when another dialog is already open.
- Online contest "in progress"
- Added 'Declutter Labels' inputevent and menu item
- Fixed GDI resource leak in WindowControls
- Refinements to screen lat/lon bounds calculations
- Refinements to thread locking (separate LockTaskData from LockFlightData)
- GCE/NMEA queue blocking bug fix
- Added check for 500kb free space on IGC destination, asks user to
  delete old IGC files as required to free up space.
- OLC work (rule interpretations, in-progress only valid if flying)
- Added tab style for infobox border
- Added double buffer for infobox rendering to reduce flicker
- Topology bounds area used for pre-filtering of visibility to improve rendering time
- Toggle terrain map labels button (DeclutterLabels)
- Thread locking improvements to reduce latency
- Computed arrival height AGL at Mc0 Mc safety Mc current
- Startup/shutdown messages saved in xcsoar-startup.log
- Fixed bug, short task duration estimates when Mc=0 or unreachable
  in cruise at current Mc setting due to drift.
- Fixed bug, spurious touchscreen detect when pressing menu buttons
- (Feature request 1463308) Auto-mark thermal
- (Feature request 1444335) configurable max/min zoom --> better zoom
   levels available now.

Dialogs changed:
 dlgConfiguration.xml
 dlgWindSettings.xml
 dlgVario.xml
 dlgAirspaceWarning.xml
 dlgWaypointOutOfTerrain.xml
 dlgAirspaceWarning.xml

Changes from 4.7.4:
- Fixed total energy compensation (final glide) when on ground
- Fixed minor bug, silly ETE values were presented when Mc=0 in AAT
  in Task Calculator
- AutoMc disabled if in abort mode
- Fixed: Thermal profile showing distortion (negative values?)
- Fixed: Mc=0 Est task time on task calculator
- Fixed: Trail hang
- Fixed: PC registry not recognising all registry values correctly!
- Auto Mc modes: final glide, set to average, both
- Vario gauge averager should switch to netto averager if not in circling mode
- sam's bug fixes and new features
  --> legbearing bug
  --> New airspace dialog
  --> Waypoints out of terrain
- Fixed: AAT radius display in analysis page shows distortion
- Fixed: Waypoint infobox shows bearing to waypoint, not to target (for AAT)
- Fixed: Vario gauge chevrons not always appearing when they should,
  now chevrons always drawn if vario is in non-circling mode
- Fixed: Averager jumps around too much
- Added configuration setting to determine whether to ask/exclude/include
  waypoints out of terrain range.
- Added LD vario infobox

Changes from 4.7.3:
- Added Auto QNH function
- Minor improvements to robustness
- Added preliminary support for vega voice
- Limits on altitude/speed for start, altitude for finish
  (Feature request 1444340)
- Changed AutoWind from bool to enum: Manual, Circling, ZigZag, Both
- Added zig zag wind estimator
- Added option to use of barometric altitude for all nav functions
- ** (Feature request 1403702) Configuration option for logger timestep
- FLARM gauge, show colors for threat levels
- Fixed bug, Start/Finish radius drawn half size
- Fixed bug, v task calculations if selecting a previous waypoint after
    starting
- Added detection of valid start, now in task status dialog if
    start wasn't valid, the start time shows "INVALID"
- Added safety McReady for use in calculating reachable fields and
   display of arrival heights, and in abort mode.  Option to use
   current Mc value for safety McReady when in abort mode.
- (Feature request 1278082) Ellipsoid error correction.  Now
  detects if ellipsoid/geoid offset is produced by GPS.  If not,
  it applies geoid correction.
- Added basic support for Cambridge GPS-NAV as a GPS source only

Changes from 4.7.2:
- Fixed bug: Disabling of airspace warnings by individual types was
   ignored.  Now working correctly.
- Proper handling of PGRMZ with respect to QNH and when altimeter
   also available from variometer

Changes from 4.7.0:
- Changed "Bugs" to "Clean" in basic settings so meaning is clearer
- Changed "Device 1" etc to "Device A" in configuration settings so meaning
  is clearer
- Fixed (Bug 1388996) Airspace outline black option ignored
- (Feature request 1370449) Configuration of autozoom at startup
- (Feature request 1430326) configuration of sys time set by GPS
- Force final glide mode, input event
- Auto force final glide mode option, forces final glide as soon as
  you are above final glide.
- Startup reliability fixes
- Terrain offset fixes
- FLARM gauge minor fixes (draws aircraft beyond 2km at 2km)
- Added Ventus2C polar
- Added missing vega configuration parameters
- Fixed PGRMZ parsing to set BaroAltitude, not Altitude
- Airspace warnings etc uses baro altitude if available
- Removed dead code in parser.cpp
- Removed "stall" from switch dialog
- Changed "airbrake extended" to "airbrake locked" in switch dialog
- Added devices for Vega and AltairPro

Changes from 4.6 to 4.7:
- Ballast also shown as volume in liters in basic settings dialog
- Vario 30 s averager uses vario if available, otherwise altitude.
- IGC file date is system date, should be reset to GPS time on first lock
- FLARM radar limits range to 2k limit (shows aircraft beyond 2k as at 2k)
- Log file renamed "xcsoar-debug.log"


Changes from 4.5 to HEAD:

- Statistics/flight reset on takeoff
- Major speed improvements to rendering, synchronisation between threads,
  final glide through terrain calculations, snail trail
- Display "AUX" on screen when in auxiliary infobox mode
- Warning if attempting to change a task once it is declared.
- Added glide computer event for final glide through terrain
- Added german sector type
- Task-alterations are queried if already declared to external device
- All MessageBoxes now use new dialog system (when available)
- Redundancy (dropout) and handling multiple GPS sources,
  better autodetection of Vega.
- Improvements to labels in map display, so we don't get so many
  waypoint labels writing over each other.
- Gauge vario hides on fullscreen.
- Option to lock out configuration settings in flight
- Minor speedups to map drawing (removed several redundant floating point operations)
- Added finish line and finish area detection, this does nothing other
  than bring up a status message currently.
- Configuration option for user defined menu/button timeout
- Added Airspace Settings to input events, allows user to switch on/off
   display and warnings for each airspace type
- Warn the user when changing input, language, status files that they need to
  restart (in new dialog system)
- "Arm start" option
- Added user defined checklist text dialog (and corresponding inputevent)
- Waypoint advancing can now be manual, automatic (as before), or requiring
   'arming' each waypoint to be advanced.
- Text in airspace details has scrolling
- New Waypointselect dialog allows scrolling in list box
- Added option for autozoom optionally on at startup
  (in new config dialog)
- Added option for speed command driven by dolphin speed or block maccready
  (in new config dialog), this is shown in VOpt infobox
- Added in new dialog system a vario configuration page for Vega
- Added UTC offset configuration parameter for Altair
- Added task status dialog
- Added drawing of task in analysis dialog
- 'Target' offset for each AAT waypoint
- 'Run' inputevent so people can execute another program from XCSoar.  Program
  must exit before XCSoar continues
- Added 'autoadvance' option (default true) to allow disabling of
  automatic waypoint advances
- AAT sectors now drawn as shaded segments
- Total energy height compensation for kinetic energy in final glide
- Name in task display also shows names of landpoints/airports
- Added LoadProfile to inputevents, so we can have menu buttons
   trigger pilot/region specific settings
- Windows PC port using Visual studio 6.
- When terrain file is valid, only waypoints within terrain area are loaded
- All waypoint labels shown when in pan mode
- Added 'pan' to nearestWaypoint inputevent, to return item nearest to
    center of screen if in pan mode.
- Force redraw of map if not redrawn for 5 seconds (due to gps not connected)
- FLARM status, FLARM aircraft display on map
- Added FLARM TRAFFIC and FLARM NOTRAFFIC glide computer events
- Added basic FLARM status support in parser and Status dialog
- Filter out "Railway station" as miscpop label
- Added infoboxes to support temperature acquisition and traces
- Added atmospheric analysis (temperature trace, convection estimation)
- Snail trail uses netto vario if available
- Added NMEA processing and NE (NMEA Events) into InputEvents
- Minor terrain rendering fixes at close zoom levels
- Improvements to topology polygon rendering
- Added ETA infoboxes (as distinct from ETE)
- Default task (Default.tsk) file may be loaded automatically at startup
   if present (through InputEvent TaskLoad on STARTUP_REAL/STARTUP_SIMULATOR)
- Chevrons only on if airspeed available

- Fixed bug 1467530 Installation to Storage Card
- Fixed bug 1457674 Airspace Display - Danger Areas Obscured
- Fixed bug 1444806 Final Glide L/D
- Fixed bug 1433504 Start line
- Fixed bug 1433497 AAT-sector areas not being displayed
- Fixed bug 1430954 Waypoints with same name.
- Fixed bug 1420989 AAT not enabled when loading a task
- Fixed bug 1399143 Incorrect lat/long display
- Fixed bug 1395611 AAT Area masks display
- Fixed bug 1389003 Airspace area with many points
- Fixed bug 1382036 Profile Load missing data
- Fixed bug 1376376 Bugs - the six legged kind
- Fixed minor memory leak in shape labels
- Fixed minor memory leak in new dialog system
- Fixed bug, array out of bounds in inputevent
- Fixed bug, strange circling lockout (maybe)
- Fixed bug, airspace visibility (airspace wasn't warning if not visible)
- Fixed bug, superpan with autozoom
- Fixed bug in default.xci "Marginal final glide" now reads "Below final glide"
- Fixed bug in final glide alert, now has low pass filter to prevent
  too many alerts when using Auto Mc.
- Fixed bug in startup, program locks calculation/display before starting up
  to ensure everything is initialised properly.
- Fixed bug in FAI task sector auto advancement
- Fixed bug, start line works now
- Fixed bug in task save/load, also clears task on error when loading
- Fixed bug in wind speed infobox units display (now uses aircraft speed units)
- Fixed bug, AAT Areas were drawn on top of everything, including task lines.
- Fixed bug in profile save routine (bad \r\n encoding)
- Fixed spurious captions in subtitle infoboxes
- Fixed bug, "1m" in baro altitude infobox for alternate user units
- Fixed bug, snail trail was never red in sink, now working properly
- Fixed bug in topology bounds refresh
- Fixed bug BUG 1366197: Second Airspace File now works
- Fixed bug in display of more than 500 airspace areas
- Fixed bug in bringing up WaypointDetails from SelectedWaypoint when not
  using infoboxes
- Fixed bug, temp trace max temperature now relative to ground offset
- Fixed memory leak in new dialog system (bitmap unnecessary)
- Fixed display of airfield details in new dialog
- Fixed bug BUG 1368752: Fix display orientation for square displays e.g. hp 6515 (untested)
- Fixed bug BUG 1305089: Sound restored at exit
- Fixed bug in arrival altitude calculation with respect to bugs
- Fixed bug in local time display
- Fixed daylight savings bug
- Fixed BUG 1366492: Improved landing detection by checking altitude AGL to avoid false
  landings when flying in high winds
- Seeding random NMEA static strings from Input Events
- Triggering events from NMEA substring matches (may be limited to certain
  types due to performance limitations).


Changes from 4.22 to 4.5

- Fix waypoint parsing - make it completely bullet proof
- Package and release fonts (part of standard cab/exe)
- Button & Event mapping - default and legacy
  	legacy = same as version 4.22
	default = changed from 4.22...
		APP1 = Show button menu (was Full Screen)
		APP3 = Full Screen (was Vario Sounds Toggle)
		Take Off = Start logger (was manually)
		Landing = Stop logger (was manually)
		Info Box Control = Show labels (were hidden)
- Allow display of screen mode (Normal, Auxiliary, Full)
- Fix spelling of MacCready (it was McCready).
  (reference: http://www.achievement.org/autodoc/page/mac0bio-1)
- Exit simulator if battery lower than 20% (warning < 30%)
- Fixed crash during Waypoint details, when none selected
- Reduce length of labels where possible
- Change default.xci buttons to stay consistent between modes,
  removed some defatul modes changes
- Added sensible default sounds to play during Glide Computer Events
  (\My Documents\XCSoarData\ - Start_Simulator,Start_Real,Takeoff,Landing,
  FinalGlide,Tiptoe - .wav)
- Default.xci updated to hide Main button and map closely to 4.3 (APP1 does Main/)
- Fixed a number of memory leaks and buffer overruns in parsing data files
- Fixed Input Events label corruption. Fixed associated debug failure when
  comparing uninitialized variables.
- Modified variable names for Language and Status (more sensible)
- Use windows device time instead of GPS time in simulator
- Fixed spurious button press bug
- Status messages can be acknowledged by touching them
- Fixed message disappearing problem after 1 second (when airspace warnings were off)
- RETURN key in default.xci needs to be mapped
- Default set of status messages - now automatically generated from default.xcs
- Enable secondary files clear button
- Arbitrary DLL Load and Function calls from InputEvents
- Config files (input, language and status) now support "\r\n" strings correctly
- PlaySound now supports external WAV files automatically. Also allows WAV files
  to be referenced as Input Events - assumes local resource unless ends in ".wav"
- Automatically lookup localised "My Documents" directory to support multiple
  language releases of Pocket PC
- Version number (build date) is automatically generated for non-released versions
- Added debounce timeout registry setting in settings->interface files
- Added input menu timeout
- Added new status message interface (thread-safe, single window, ability
  to repeat messages and acknowledge)
- Fixed hard-coded screen coordinates in PolygonVisible function
- Airspace warnings now use new message class
- Added method to find nearest airspace boundary (interior or exterior)
- Input event to display info on nearest airspace boundary (interior or exterior)
- Renamed fixed "longditude" and "lattitude" spelling mistakes
- Display speed-to-fly bar only if flying
- Debugging of input events file when in simulator mode
- Added glide computer events for entering and leaving airspace
- Added glide computer events for task start and next waypoint
- Audio vario sound updates
- Allow acknowledgement of individual airspaces, and per-day
- Fix acknowledgement bug when re-entering airspace
- Minor font adjustments
- "GPS 2D fix" changed to "GPS waiting for fix"
- New high-visibility icons for flight modes by Simon Taylor.
- Blinking logger icon when logger is active.
- Code cleanups, eliminated BOOL occurances
- Fixed missing sentances in IGC file, so now loadable by TaskNav
- Added "Logger note blahblah" event to put a pilot note in IGC log file.
- Speed-to-fly climb mode bug fix
- Thermal band mode fix
- Audio vario sound updates
- Fixed waypoint arrival altitude bug
- New airspace parser, faster and more robust
- New language customisation
- New status message customisation
- Wind algorithm improvements especially at low wind speeds
- Analysis dialog now has page for wind at altitude
- Fixed defaulting to cruise mode when no waypoint active
- Miscellaneous dialog cleanups
- Snail trail colour scales to visible range to make colors more vibrant
- Safe recovery from critical errors when loading files
- Fixed bug of polar loading on multiple lines
- Fixed ordering of Menu buttons when using cursor to navigate
- Blanking improvements (prevent timeout advancing when any dialog is active)
- Added Auxiliary infobox display, accessible from APP_KEY1, which now
  toggles through normal (mode-specific) infoboxes, auxiliary infoboxes,
  and fullscreen.
- Settings->Task start line/cylinder labels change dynamically to avoid
  confusion
- AutoMcready improvements, fix for overshoot hunting
- "Reset infobox defaults" button from Settings->Load Profile
- Moved handling of bug degradation to sink model to make it consistent
  everywhere.
- Optimised display of titles in infoboxes to prevent over-use of gettext
- Added units display to AAT settings to avoid confusion
- New functions to save/restore registry from text file
- Save/Load profile uses registry save/restore code
- New button input event system
- Fix infobox reset to defaults
- Allow reset of flight start time when relaunching
- Takeoff/landing events, can be hooked up to autostart logger


Changes from 4.21 to 4.22

- Fixed bug when airspace warning display is not refreshed when another
  window overlaps it.
- New "Analysis" pages showing barograph, thermal history and glide polar
- Fixed bug in snail trail, IGC logger update rate
- Additional waypoint file can be specified for competition waypoints
- Fixed font for message box, status dialog
- Minor bugfixes in vario comms thread processing
- Implemented Borgelt B50 vario parsing (untested)
- Improvements to performance and latency of audio
- Terrain cache updates
- File loading improvements
- New wind vector graphics
- New labels with Mc0 arrival height above safety arrival height for
  reachable airfields
- Updated aircraft graphics
- Proper units display in dialogs.
- All configuration options now can be expressed in custom units
- New Netto vario infobox
- New dolphin speed-to-fly infobox
- Improved audio vario sounds
- Speed-to-fly director chevrons on right of screen when connected to
  vario with ASI source.
- Fixed rare bugs in McCready calculation
- Fixed bug in terrain rendering, where level of detail was previously
   set at default, and didn't change with zoom.
- Airspace parser made faster, so binary airspace loader now disabled


Changes from 4.2 to 4.21

- Better recovery of bluetooth GPS after switching device off and on
- Marked points appended to file 'xcsoar-marks.txt'
- CDI display configurable
- Settings->Display split into two pages
- Sunset time shown in waypoint details
- AAT and airspace areas drawn below waypoints and topology
- Messagebox enhancements
- MODIS Satelite images now co-located with waypoint file
- Launcher now uninstalls/reinstalls properly.
- Proper spelling of McCready (sorry, Paul!)
- Display blanking automatically after one minute of UI inactivity if in
  battery mode, reactivated with key press
- New GPS status icons, less obtrusive.
- Aircraft disappears when GPS is not connected
- New "Status" summary page from main menu, giving aircraft position,
  nearest waypoint range/bearing, local sunset time, GPS status
- Additional airspace file can be specified for NOTAM airspace updates
- Settings->File page split into two (map data separated off)
- Snail trail toggles between no trail, long trail, and short trail


Summary of new features since v4.0

- Fullscreen mode (app button 1 in map mode); app button 2 now
  toggles snail trail
- Terrain shading via phong model, direction set by wind direction
- Wind vectors multiple for 10 knot increments
- Saving/loading wind to registry
- Time aloft infobox (in Waypoint Group)
- New wind calculation method
- Rendering of airspace with cross-hatches and optional black outline
- Added pilot/aircraft information in logger
- Added "Remove" button on waypoint details task page
- Acknowledge airspace warnings
- Audio settings page
- Graduated snail trail color and thickness
- Abort/resume of tasks
- Added netto vario calculations
- Added smart zooming (zooms back out when waypoint changes if in autozoom)
- Added installer and launcher
- Bring up menu with double click on map window
- Can fly in simulator mode by dragging on screen
- Improved colour selector now displays currently chosen colours
- Added calculation of glider heading from bearing and wind
- Added infoboxes: G-load, time of flight, UTC time, local time, LD to next waypoint
- Adjusted infobox descriptions and titles.
- Added infoboxes: Time to next waypoint, time to task completion


Fixed buges and code improvements

- Sound files are now in the code as resources, so no need for Audio directory
- Filtering of files:
   Waypoints [.txt]
   Airspace [.txt]
   Terrain [.dat]
   Topology [.tpl]
   Polars [.plr]
- Reduced extraneous refresh of navboxes
- Font size improvements
- Second COMM port disabled if set equal to port 1
- Audio thread is suspended when quiet
- Auto McReady now working again
- Improvements to topology handling
- Better terrain color map
- Terrain shading works with elevation files of any resolution.
- Terrain at sea level or below is rendered as water.
- Minor improvements to thread safety
- Larger Menu page buttons
- Fixed McReady speed calculation with zero distance
- Fixed bugs: Samuel Gisiger (Airspace not displaying, extraneous
  selection of waypoints at zoom levels)
- Improved map window responsiveness (only re-drawn when necessary, avoiding
  CPU waste of unnecessary re-draws).
- Many hard-wired constants relocated to Sizes.h file
- Waypoint labels have white background so not obscured by terrain
- Labels of topological features now supported
- Fast loading of airspace at startup using binary file
- Wind calculation more reliable
- Fast loading of all startup files<|MERGE_RESOLUTION|>--- conflicted
+++ resolved
@@ -1,4 +1,3 @@
-<<<<<<< HEAD
 Version 7.0 - not yet released
 * LUA scripting
 * user interface
@@ -54,10 +53,7 @@
 * Kobo
   - support Kobo Glo HD
 
-Version 6.8.6 - not yet released
-=======
 Version 6.8.6 - 2016/07/22
->>>>>>> 84814c5e
 * calculations
   - show takeoff time after landing (#3786)
 * user interface
