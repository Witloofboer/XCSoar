--- conflicted
+++ resolved
@@ -9,10 +9,6 @@
 AR = $(TCPATH)ar$(EXE)
 CXX = $(TCPATH)g++$(EXE)
 CC = $(TCPATH)gcc$(EXE)
-<<<<<<< HEAD
-=======
-LINK = $(CXX)
->>>>>>> 556e2820
 DLLTOOL = $(TCPATH)dlltool$(EXE)
 SIZE = $(TCPATH)size$(EXE)
 STRIP = $(TCPATH)strip$(EXE)
