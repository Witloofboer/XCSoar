from os.path import abspath

from build.zlib import ZlibProject
from build.autotools import AutotoolsProject
from build.openssl import OpenSSLProject
from build.freetype import FreeTypeProject
<<<<<<< HEAD
from build.curl import CurlProject
from build.libpng import LibPNGProject
from build.libstdcxxmuslheaders import LibstdcxxMuslHeadersProject
from build.sdl2 import SDL2Project
from build.lua import LuaProject
=======
from build.libstdcxxmuslheaders import LibstdcxxMuslHeadersProject
>>>>>>> c1092b7f

glibc = AutotoolsProject(
    'http://mirror.netcologne.de/gnu/libc/glibc-2.23.tar.xz',
    'http://ftp.gnu.org/gnu/glibc/glibc-2.23.tar.xz',
    '456995968f3acadbed39f5eba31678df',
    'include/unistd.h',
    [
        '--enable-kernel=2.6.35',
        '--disable-werror',
        '--disable-build-nscd',
        '--disable-nscd',
    ],
    patches=abspath('lib/glibc/patches'),
    shared=True,

    # This is needed so glibc can find its NSS modules
    make_args=['default-rpath=/opt/xcsoar/lib'],
)

musl = AutotoolsProject(
    'https://www.musl-libc.org/releases/musl-1.1.18.tar.gz',
    'https://fossies.org/linux/misc/musl-1.1.18.tar.gz',
    'd017ee5d01aec0c522a1330fdff06b1e428cb409e1db819cc4935d5da4a5a118',
    'include/unistd.h',
    [
        '--disable-shared',
    ],
    patches=abspath('lib/musl/patches'),
)

libstdcxx_musl_headers = LibstdcxxMuslHeadersProject(
    'https://ftp.gnu.org/gnu/gcc/gcc-8.3.0/gcc-8.3.0.tar.xz',
    'http://mirrors.ibiblio.org/gnu/ftp/gnu/gcc/gcc-8.3.0/gcc-8.3.0.tar.xz',
    '64baadfe6cc0f4947a84cb12d7f0dfaf45bb58b7e92461639596c21e02d97d2c',
    'include/libstdc++/algorithm',
    [
        '--enable-clocale=generic',
        '--disable-shared',
        '--disable-multilib',
    ],
    config_script='libstdc++-v3/configure',
    use_actual_arch=True,
)

<<<<<<< HEAD
openssl = OpenSSLProject(
    'https://www.openssl.org/source/openssl-1.0.2k.tar.gz',
    'ftp://ftp.kfki.hu/pub/packages/security/openssl/openssl-1.0.2k.tar.gz',
    '6b3977c61f2aedf0f96367dcfb5c6e578cf37e7b8d913b4ecb6643c3cb88d8c0',
    'include/openssl/ossl_typ.h',
)

openssh = AutotoolsProject(
    'http://ftp.openbsd.org/pub/OpenBSD/OpenSSH/portable/openssh-7.2p2.tar.gz',
    'http://ftp.nluug.nl/security/OpenSSH/openssh-7.2p2.tar.gz',
    '13009a9156510d8f27e752659075cced',
    'opt/openssh/sbin/sshd',
    [
        '--disable-etc-default-login',
        '--disable-lastlog',
        '--disable-utmp',
        '--disable-utmpx',
        '--disable-wtmp',
        '--disable-wtmpx',
        '--disable-libutil',
        '--disable-pututline',
        '--disable-pututxline',
        '--without-openssl',
        '--without-ssh1',
        '--without-stackprotect',
        '--without-hardening',
        '--without-shadow',
        '--without-sandbox',
        '--without-selinux',
    ],
    ldflags='-static',
    install_prefix='/opt/openssh',
    install_target='install-nosysconf',
    use_destdir=True,
)

=======
>>>>>>> c1092b7f
zlib = ZlibProject(
    'http://zlib.net/zlib-1.2.11.tar.xz',
    'http://downloads.sourceforge.net/project/libpng/zlib/1.2.11/zlib-1.2.11.tar.xz',
    '4ff941449631ace0d4d203e3483be9dbc9da454084111f97ea0a2114e19bf066',
    'lib/libz.a',
)

freetype = FreeTypeProject(
    'http://download.savannah.gnu.org/releases/freetype/freetype-2.9.1.tar.bz2',
    'http://downloads.sourceforge.net/project/freetype/freetype2/2.9.1/freetype-2.9.1.tar.bz2',
    'db8d87ea720ea9d5edc5388fc7a0497bb11ba9fe972245e0f7f4c7e8b1e1e84d',
    'lib/libfreetype.a',
    [
        '--disable-shared', '--enable-static',
        '--without-bzip2', '--without-png',
        '--without-harfbuzz',
    ],
)

<<<<<<< HEAD
curl = CurlProject(
    'http://curl.haxx.se/download/curl-7.64.1.tar.xz',
    'https://github.com/curl/curl/releases/download/curl-7_64_1/curl-7.64.1.tar.xz',
    '9252332a7f871ce37bfa7f78bdd0a0e3924d8187cc27cb57c76c9474a7168fb3',
=======
curl = AutotoolsProject(
    'http://curl.haxx.se/download/curl-7.69.1.tar.xz',
    'https://github.com/curl/curl/releases/download/curl-7_69_1/curl-7.69.1.tar.xz',
    '03c7d5e6697f7b7e40ada1b2256e565a555657398e6c1fcfa4cb251ccd819d4f',
>>>>>>> c1092b7f
    'lib/libcurl.a',
    [
        '--disable-shared', '--enable-static',
        '--disable-debug',
        '--enable-http',
        '--enable-ipv6',
        '--enable-ftp', '--disable-file',
        '--disable-ldap', '--disable-ldaps',
        '--disable-rtsp', '--disable-proxy', '--disable-dict', '--disable-telnet',
        '--disable-tftp', '--disable-pop3', '--disable-imap', '--disable-smb',
        '--disable-smtp',
        '--disable-gopher',
        '--disable-manual',
        '--disable-threaded-resolver', '--disable-verbose', '--disable-sspi',
        '--disable-crypto-auth', '--disable-ntlm-wb', '--disable-tls-srp', '--disable-cookies',
        '--without-ssl', '--without-gnutls', '--without-nss', '--without-libssh2',
    ],
<<<<<<< HEAD
    patches=abspath('lib/curl/patches'),
)

proj = AutotoolsProject(
    'http://download.osgeo.org/proj/proj-5.1.0.tar.gz',
    'https://fossies.org/linux/privat/proj-5.1.0.tar.gz',
    '6b1379a53317d9b5b8c723c1dc7bf2e3a8eb22ceb46b8807a1ce48ef65685bb3',
    'lib/libproj.a',
    [
        '--disable-shared', '--enable-static',
        '--without-mutex',
    ],
    patches=abspath('lib/proj/patches'),
    autogen=True,
)

libpng = LibPNGProject(
    'ftp://ftp.simplesystems.org/pub/libpng/png/src/libpng16/libpng-1.6.36.tar.xz',
    'http://downloads.sourceforge.net/project/libpng/libpng16/1.6.36/libpng-1.6.36.tar.xz',
    'eceb924c1fa6b79172fdfd008d335f0e59172a86a66481e09d4089df872aa319',
=======
)

libpng = AutotoolsProject(
    'ftp://ftp.simplesystems.org/pub/libpng/png/src/libpng16/libpng-1.6.37.tar.xz',
    'http://downloads.sourceforge.net/project/libpng/libpng16/1.6.37/libpng-1.6.37.tar.xz',
    '505e70834d35383537b6491e7ae8641f1a4bed1876dbfe361201fc80868d88ca',
>>>>>>> c1092b7f
    'lib/libpng.a',
    [
        '--disable-shared', '--enable-static',
    ]
)

libjpeg = AutotoolsProject(
    'http://downloads.sourceforge.net/project/libjpeg-turbo/1.5.2/libjpeg-turbo-1.5.2.tar.gz',
    'http://sourceforge.mirrorservice.org/l/li/libjpeg-turbo/1.5.2/libjpeg-turbo-1.5.2.tar.gz',
    '9098943b270388727ae61de82adec73cf9f0dbb240b3bc8b172595ebf405b528',
    'lib/libjpeg.a',
    [
        '--disable-shared', '--enable-static',
    ]
)

libusb = AutotoolsProject(
    'https://github.com//libusb/libusb/releases/download/v1.0.21/libusb-1.0.21.tar.bz2',
    'http://sourceforge.net/projects/libusb/files/libusb-1.0/libusb-1.0.21/libusb-1.0.21.tar.bz2',
    '7dce9cce9a81194b7065ee912bcd55eeffebab694ea403ffb91b67db66b1824b',
    'lib/libusb-1.0.a',
    [
        '--disable-shared', '--enable-static',
        '--disable-udev',
    ]
)

simple_usbmodeswitch = AutotoolsProject(
    'https://github.com/felixhaedicke/simple_usbmodeswitch/releases/download/v1.0/simple_usbmodeswitch-1.0.tar.bz2',
    'http://s15356785.onlinehome-server.info/~felix/simple_usbmodeswitch/simple_usbmodeswitch-1.0.tar.bz2',
    '35e8a6ed8551ef419baf7310e54d6d1a81e18bf44e111b07d74285001f18e98d',
    'bin/simple_usbmodeswitch',
    ldflags='-pthread',
)

libtiff = AutotoolsProject(
    'http://download.osgeo.org/libtiff/tiff-4.0.10.tar.gz',
    'http://ftp.lfs-matrix.net/pub/blfs/conglomeration/tiff/tiff-4.0.10.tar.gz',
    '2c52d11ccaf767457db0c46795d9c7d1a8d8f76f68b0b800a3dfe45786b996e4',
    'lib/libtiff.a',
    [
        '--disable-shared', '--enable-static',
        '--disable-largefile',
        '--disable-cxx',
        '--disable-ccitt',
        '--disable-packbits',
        '--disable-lzw',
        '--disable-thunder',
        '--disable-next',
        '--disable-logluv',
        '--disable-mdi',
        '--disable-pixarlog',
        '--disable-jpeg',
        '--disable-old-jpeg',
        '--disable-jbig',
        '--disable-lzma',
        '--disable-strip-chopping',
        '--disable-extrasample-as-alpha',
    ],
    patches=abspath('lib/libtiff/patches'),
    autogen=True,
)

libgeotiff = AutotoolsProject(
    'http://download.osgeo.org/geotiff/libgeotiff/libgeotiff-1.4.2.tar.gz',
    'https://fossies.org/linux/privat/libgeotiff-1.4.2.tar.gz',
    '96ab80e0d4eff7820579957245d844f8',
    'lib/libgeotiff.a',
    [
        '--disable-shared', '--enable-static',
        '--disable-doxygen-doc',
        '--disable-doxygen-dot',
        '--disable-doxygen-man',
        '--disable-doxygen-html',
    ],
    patches=abspath('lib/libgeotiff/patches'),
    autogen=True,
    libs='-lz',
)

sdl2 = SDL2Project(
    'http://www.libsdl.org/release/SDL2-2.0.8.tar.gz',
    'https://fossies.org/linux/misc/SDL2-2.0.8.tar.gz',
    'edc77c57308661d576e843344d8638e025a7818bff73f8fbfab09c3c5fd092ec',
    'lib/libSDL2.a',
    [
        '--disable-shared', '--enable-static',
    ],
    patches=abspath('lib/sdl2/patches'),
)

lua = LuaProject(
    'http://www.lua.org/ftp/lua-5.3.5.tar.gz',
    'https://github.com/lua/lua/releases/download/v5-3-5/lua-5.3.5.tar.gz',
    '0c2eed3f960446e1a3e4b9a1ca2f3ff893b6ce41942cf54d5dd59ab4b3b058ac',
    'lib/liblua.a',
    patches=abspath('lib/lua/patches'),
)

libsalsa = AutotoolsProject(
    'ftp://ftp.suse.com/pub/people/tiwai/salsa-lib/salsa-lib-0.1.6.tar.bz2',
    'http://vesta.informatik.rwth-aachen.de/ftp/pub/Linux/suse/people/tiwai/salsa-lib/salsa-lib-0.1.6.tar.bz2',
    '08a6481cdbf4c79e05a9cba3b6c48375',
    'lib/libsalsa.a',
    [
        '--disable-4bit',
        '--disable-user-elem',
        '--enable-shared=no',
        '--enable-tlv'
    ],
    patches=abspath('lib/salsa-lib/patches')
)<|MERGE_RESOLUTION|>--- conflicted
+++ resolved
@@ -4,15 +4,11 @@
 from build.autotools import AutotoolsProject
 from build.openssl import OpenSSLProject
 from build.freetype import FreeTypeProject
-<<<<<<< HEAD
 from build.curl import CurlProject
 from build.libpng import LibPNGProject
 from build.libstdcxxmuslheaders import LibstdcxxMuslHeadersProject
 from build.sdl2 import SDL2Project
 from build.lua import LuaProject
-=======
-from build.libstdcxxmuslheaders import LibstdcxxMuslHeadersProject
->>>>>>> c1092b7f
 
 glibc = AutotoolsProject(
     'http://mirror.netcologne.de/gnu/libc/glibc-2.23.tar.xz',
@@ -57,7 +53,6 @@
     use_actual_arch=True,
 )
 
-<<<<<<< HEAD
 openssl = OpenSSLProject(
     'https://www.openssl.org/source/openssl-1.0.2k.tar.gz',
     'ftp://ftp.kfki.hu/pub/packages/security/openssl/openssl-1.0.2k.tar.gz',
@@ -94,8 +89,6 @@
     use_destdir=True,
 )
 
-=======
->>>>>>> c1092b7f
 zlib = ZlibProject(
     'http://zlib.net/zlib-1.2.11.tar.xz',
     'http://downloads.sourceforge.net/project/libpng/zlib/1.2.11/zlib-1.2.11.tar.xz',
@@ -115,17 +108,10 @@
     ],
 )
 
-<<<<<<< HEAD
-curl = CurlProject(
-    'http://curl.haxx.se/download/curl-7.64.1.tar.xz',
-    'https://github.com/curl/curl/releases/download/curl-7_64_1/curl-7.64.1.tar.xz',
-    '9252332a7f871ce37bfa7f78bdd0a0e3924d8187cc27cb57c76c9474a7168fb3',
-=======
 curl = AutotoolsProject(
     'http://curl.haxx.se/download/curl-7.69.1.tar.xz',
     'https://github.com/curl/curl/releases/download/curl-7_69_1/curl-7.69.1.tar.xz',
     '03c7d5e6697f7b7e40ada1b2256e565a555657398e6c1fcfa4cb251ccd819d4f',
->>>>>>> c1092b7f
     'lib/libcurl.a',
     [
         '--disable-shared', '--enable-static',
@@ -143,7 +129,6 @@
         '--disable-crypto-auth', '--disable-ntlm-wb', '--disable-tls-srp', '--disable-cookies',
         '--without-ssl', '--without-gnutls', '--without-nss', '--without-libssh2',
     ],
-<<<<<<< HEAD
     patches=abspath('lib/curl/patches'),
 )
 
@@ -160,18 +145,10 @@
     autogen=True,
 )
 
-libpng = LibPNGProject(
-    'ftp://ftp.simplesystems.org/pub/libpng/png/src/libpng16/libpng-1.6.36.tar.xz',
-    'http://downloads.sourceforge.net/project/libpng/libpng16/1.6.36/libpng-1.6.36.tar.xz',
-    'eceb924c1fa6b79172fdfd008d335f0e59172a86a66481e09d4089df872aa319',
-=======
-)
-
 libpng = AutotoolsProject(
     'ftp://ftp.simplesystems.org/pub/libpng/png/src/libpng16/libpng-1.6.37.tar.xz',
     'http://downloads.sourceforge.net/project/libpng/libpng16/1.6.37/libpng-1.6.37.tar.xz',
     '505e70834d35383537b6491e7ae8641f1a4bed1876dbfe361201fc80868d88ca',
->>>>>>> c1092b7f
     'lib/libpng.a',
     [
         '--disable-shared', '--enable-static',
