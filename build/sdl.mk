--- conflicted
+++ resolved
@@ -31,25 +31,14 @@
 endif # !OPENGL
 ifneq ($(TARGET),ANDROID)
 ifeq ($(TARGET_IS_DARWIN),y)
-# the pkg-config file on MacPorts is broken, we must filter out the
-# -lSDL flag manually
-<<<<<<< HEAD
-SDL_LDLIBS := $(filter-out -l%,$(SDL_LDLIBS))
+# the pkg-config file on MacPorts is broken, we must convert all -l
+# flags to link static libraries instead
+SDL_LDADD := $(patsubst -l%,/opt/local/lib/lib%.a,$(filter -l%,$(SDL_LDLIBS)))
+SDL_LDLIBS := $(filter-out -l% -R% -L%,$(SDL_LDLIBS))
 
-# What's this -R flag?  On MacPorts, this is part of sdl.pc, but gcc
-# complains
-SDL_LDLIBS := $(filter-out -R%,$(SDL_LDLIBS))
-
-SDL_LDADD = /opt/local/lib/libSDL_ttf.a /opt/local/lib/libfreetype.a
-# SDL may be dynamically linked to these X11 libraries:
-SDL_LDADD += /usr/X11/lib/libX11.dylib /usr/X11/lib/libXext.dylib /usr/X11/lib/libXrandr.dylib
-=======
-SDL_LDADD := $(patsubst -l%,/opt/local/lib/lib%.a,$(filter -l%,$(SDL_LDLIBS)))
->>>>>>> c523b288
 SDL_LDADD += /opt/local/lib/libbz2.a /opt/local/lib/libz.a
 SDL_LDADD += /opt/local/lib/libfreetype.a
 SDL_LDADD += /opt/local/lib/libxcb.a /opt/local/lib/libXau.a /opt/local/lib/libXdmcp.a
-SDL_LDLIBS := $(filter-out -l% -R% -L%,$(SDL_LDLIBS))
 endif
 endif
 endif