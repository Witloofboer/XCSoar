--- conflicted
+++ resolved
@@ -98,13 +98,8 @@
     PixelRect rc = {
       0, 0, (PixelScalar)canvas.get_width(), (PixelScalar)canvas.get_height()
     };
-<<<<<<< HEAD
-
-    renderer.Draw(canvas, rc, calculated, true);
-=======
-    
+
     renderer.Draw(canvas, rc, calculated, glide_settings, true);
->>>>>>> e335324e
   }
 };
 
