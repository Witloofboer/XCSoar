--- conflicted
+++ resolved
@@ -1250,11 +1250,7 @@
 
 int main(int argc, char **argv)
 {
-<<<<<<< HEAD
-  plan_tests(651);
-=======
-  plan_tests(560);
->>>>>>> c01094d6
+  plan_tests(659);
 
   TestGeneric();
   TestTasman();
