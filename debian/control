Source: xcsoar
Section: misc
Priority: extra
<<<<<<< HEAD
Maintainer: Max Kellermann <max.kellermann@gmail.com>
Build-Depends: debhelper (>= 5), g++ (>= 4:5),
=======
Maintainer: Max Kellermann <max@duempel.org>
Build-Depends: debhelper (>= 9),
 g++ (>= 4:4.6),
>>>>>>> ff82fe1b
 libraspberrypi-dev | libegl1-mesa-dev | libsdl1.2-dev,
 libfreetype6-dev,
 libgl-dev,
 libpng-dev, libjpeg-dev,
 libtiff5-dev | libtiff-dev, libgeotiff-dev,
 libasound2-dev,
 libcurl-dev,
 liblua5.2-dev,
 librsvg2-bin, imagemagick (>= 7:6.4), xsltproc,
 ffmpeg,
 gettext
Build-Depends-Indep:  texlive, texlive-latex-extra,
 texlive-luatex,
 texlive-lang-english | texlive-lang-ukenglish,
 texlive-lang-german, texlive-lang-french,
 texlive-lang-polish, texlive-lang-portuguese,
 latex-xcolor, pgf,
 liblocale-po-perl, libio-captureoutput-perl
Standards-Version: 3.9.1.0
Homepage: http://www.xcsoar.org/

Package: xcsoar
Architecture: any
Depends: ${shlibs:Depends}, ${misc:Depends},
 fonts-dejavu | fonts-roboto | fonts-droid | ttf-dejavu
Suggests: xcsoar-doc, vali-xcs
Description: tactical glide computer
 XCSoar is a tactical glide computer.  It was initially developed for
 Pocket PC (Windows CE).

Package: vali-xcs
Architecture: any
Depends: ${shlibs:Depends}, ${misc:Depends}
Description: IGC G-record validation for XCSoar
 XCSoar is a tactical glide computer.  It was initially developed for
 Pocket PC (Windows CE).
 .
 This package provides the program "vali-xcs", which validates
 signatures generated by XCSoar.

Package: xcsoar-doc
Architecture: all
Description: XCSoar manual
 XCSoar is a tactical glide computer.  It was initially developed for
 Pocket PC (Windows CE).
 .
 This package contains the manuals.<|MERGE_RESOLUTION|>--- conflicted
+++ resolved
@@ -1,14 +1,9 @@
 Source: xcsoar
 Section: misc
 Priority: extra
-<<<<<<< HEAD
 Maintainer: Max Kellermann <max.kellermann@gmail.com>
-Build-Depends: debhelper (>= 5), g++ (>= 4:5),
-=======
-Maintainer: Max Kellermann <max@duempel.org>
 Build-Depends: debhelper (>= 9),
  g++ (>= 4:4.6),
->>>>>>> ff82fe1b
  libraspberrypi-dev | libegl1-mesa-dev | libsdl1.2-dev,
  libfreetype6-dev,
  libgl-dev,
