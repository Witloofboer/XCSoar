--- conflicted
+++ resolved
@@ -337,21 +337,31 @@
 
 %%%%%%%%%%
 \clearpage
-\section{FLARM and other gauges}\label{sec:vario-gauge}
-
-\begin{center}
-\includegraphics[angle=0,width=0.8\linewidth,keepaspectratio='true']{figures/config-othergauges.png}
-\end{center}
+\section{FLARM and other gauges}\label{sec:other-gauge}
+
+\todonum[inline]{Update config dialog screenshots, check order}
 
 \begin{description}
 \item[FLARM radar]  \label{conf:flarmdisplay} This enables the display of the FLARM 
  radar gauge. The track bearing of the target relative to the track bearing of the 
  aircraft is displayed as an arrow head, and a triangle pointing up or down shows 
  the relative altitude of the target relative to you.
-\item[Auto close FLARM*]  This will close the FLARM radar view when all FLARM traffic has gone.
+\item[Auto close FLARM]  This will close the FLARM radar view when all FLARM traffic has gone.
 \item[ThermalAssistant] \label{conf:thermalassistant} Enables the display of the
 ThermalAssistant gauge.
-
+\item[Thermal band] \label{conf:thermalband} Enables the display of the
+thermal profile (climb band) overlay on the map.
+
+In all FLARM environment, the colour of the target indicates the threat level.
+
+%%%%%%%%%%
+
+\clearpage
+\section{Vario gauge}\label{sec:vario-gauge}
+
+\begin{center}
+\includegraphics[angle=0,width=0.8\linewidth,keepaspectratio='true']{figures/config-othergauges.png}
+\end{center}
 \label{conf:variogauge}
 \item[Speed arrows*]  Whether to show speed command arrows on the vario gauge.
  When shown, in cruise mode, arrows point up to command slow down; arrows point down 
@@ -366,8 +376,6 @@
  needle. During cruise, this needle displays the average netto value. During circling, 
  this needle displays the average gross value.
 \end{description}
-
-In all FLARM environment, the colour of the target indicates the threat level.
 
 
 %%%%%%%%%%%%%%%%%%
@@ -719,62 +727,11 @@
 mode InfoBoxes are placed left and right, in portrait mode top and bottom of the screen. The numbers in front refer 
 to the total number of InfoBoxes.
 \item[Msg window*]  Defines the alignment of the status message box, either
-<<<<<<< HEAD
-centered or in the top left corner.
-\item[Dialog Style*]  Determines the display size of dialogs.
-\end{description}
-
-%%%%%%%%%%
-
-\clearpage
-\section{FLARM and other gauges}\label{sec:other-gauge}
-
-\todonum[inline]{Update config dialog screenshots, check order}
-
-\label{conf:variogauge}
-\begin{description}
-\item[FLARM radar]  \label{conf:flarmdisplay} Enables the display of the FLARM
-radar gauge. The track bearing of the target relative to the track bearing of the aircraft
-is displayed as an arrow head.
-\item[Auto close FLARM]  This will close the FLARM radar view when all
-FLARM traffic has gone.
-\item[Thermal assistant] \label{conf:thermalassistant} Enables the display of the
-ThermalAssistant gauge.
-\item[Thermal band] \label{conf:thermalband} Enables the display of the
-thermal profile (climb band) overlay on the map.
-\end{description}
-
-In all FLARM environment, the colour of the target indicates the threat level.
-
-%%%%%%%%%%
-
-\clearpage
-\section{Vario gauge}\label{sec:vario-gauge}
-
-\begin{center}
-\includegraphics[angle=0,width=0.8\linewidth,keepaspectratio='true']{figures/config-othergauges.png}
-\end{center}
-\label{conf:variogauge}
-\begin{description}
-\item[Speed arrows]  Whether to show speed command arrows on the Vario gauge.
-When shown, in cruise mode, arrows point up to command slow down; arrows point down to command speed up.
-\item[Show average]  Whether to show the average climb rate.  In cruise mode, this switches to showing the average 
-netto airmass rate.
-\item[Show MacCready]  Whether to show the MacCready setting.
-\item[Show bugs*]  Whether to show the bugs percentage.
-\item[Show ballast*]  Whether to show the ballast percentage.
-\item[Show gross*]  Whether to show the gross vario value.
-\item[Averager needle*]  If true, the vario gauge will display a hollow averager
-needle.  During cruise, this needle displays the average netto value.  During circling, this needle displays the average gross value.
-\end{description}
-
-=======
 centred or in the top left corner.
 \item[Dialogue style*]  Determines the display size of dialogues.
 \end{description}
 
 
->>>>>>> 4b38240a
 %%%%%%%%%%
 \clearpage
 \section{Default Task Rules}
