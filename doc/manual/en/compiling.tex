--- conflicted
+++ resolved
@@ -127,11 +127,7 @@
 
 \begin{itemize}
 \item \href{http://developer.android.com/sdk/}{Android SDK level 22}
-<<<<<<< HEAD
-\item \href{http://developer.android.com/sdk/ndk/}{Android NDK r14}
-=======
 \item \href{http://developer.android.com/sdk/ndk/}{Android NDK r14b}
->>>>>>> 13cc1dcf
 \item \href{http://www.vorbis.com/}{Ogg Vorbis}
 \item \href{http://ant.apache.org/}{Apache Ant}
 \item {Java Native tools 
@@ -142,11 +138,7 @@
 
 The \texttt{Makefile} assumes that the Android SDK is installed in
 \verb|~/opt/android-sdk-linux| and the NDK is installed in
-<<<<<<< HEAD
-\verb|~/opt/android-ndk-r14|.  You can use the options
-=======
 \verb|~/opt/android-ndk-r14b|.  You can use the options
->>>>>>> 13cc1dcf
 \verb|ANDROID_SDK| and \verb|ANDROID_NDK| to override these paths.
 
 After installing Java you will have to install at least one Android Platform SDK using the Android SDK Manager:
