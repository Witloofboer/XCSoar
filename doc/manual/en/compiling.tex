--- conflicted
+++ resolved
@@ -41,13 +41,8 @@
 
 \begin{itemize}
 \item GNU make
-<<<<<<< HEAD
-\item GNU compiler collection (\texttt{gcc}), version 5 or later
-  or clang/LLVM 3.8 (with ``make CLANG=y'')
-=======
 \item GNU compiler collection (\texttt{gcc}), version 6 or later
   or clang/LLVM 4.0 (with "make CLANG=y")
->>>>>>> 5e5a1645
 \item GNU gettext
 \item \href{http://librsvg.sourceforge.net/)}{rsvg}
 \item \href{http://www.imagemagick.org/}{ImageMagick 6.4}
