--- conflicted
+++ resolved
@@ -54,7 +54,7 @@
 #include "Math/Earth.hpp"
 #include "Blackboard.hpp"
 #include "Components.hpp"
-
+#include "PeriodClock.hpp"
 
 void 
 ProcessTimer::HeapCompact()
@@ -230,45 +230,18 @@
     // check connection status every 5 seconds
     itimeout = ConnectionProcessTimer(itimeout);
   }
-<<<<<<< HEAD
-}
-#endif // end processing of non-simulation mode
-
-
-#ifdef _SIM_
-#include "PeriodClock.hpp"
-
-void ProcessTimer::SIMProcess(void)
-{
-
-  CommonProcessTimer();
-
-=======
 #else /* _SIM_ */
->>>>>>> a1166060
-  device_blackboard.RaiseConnection();
-
   static PeriodClock m_clock;
-
   if (m_clock.elapsed()<0) {
     m_clock.update();
   }
-
-<<<<<<< HEAD
   if (ReplayLogger::Update()) {
+    m_clock.update();
     TriggerGPSUpdate();
+  } else if (m_clock.elapsed()>=1000) {
     m_clock.update();
-  } else {
-    if (m_clock.elapsed()>=1000) {
-      m_clock.update();
-      device_blackboard.ProcessSimulation();
-      TriggerGPSUpdate();
-    }
-  }
-}
-#endif
-=======
-  TriggerGPSUpdate();
+    device_blackboard.ProcessSimulation();
+    TriggerGPSUpdate();
+  }
 #endif /* _SIM_ */
-}
->>>>>>> a1166060
+}