<?xml version="1.0"?>

<Form Name="frmConfiguration" Width="240" Height="320" Caption="Configuration">
  <SymbolButton Name="cmdNext" Caption="&gt;" X="35" Y="240" Width="35" Height="28" OnClick="OnNextClicked" />
  <SymbolButton Name="cmdPrev" Caption="&lt;" X="0" Y="240" Width="35" Height="28" OnClick="OnPrevClicked" />
  <Button Name="cmdClose" Caption="Close" X="5" Y="270" Width="60" Height="28" />

  <CheckBox Name="Expert" Caption="Expert" X="70" Y="270" Width="100" Height="28" OnClick="OnUserLevel"/>

  <Button Name="cmdFonts" Caption="Fonts" X="75" Y="240" Width="60" Height="28" />
  <Button Name="cmdWaypoints" Caption="Waypts." X="75" Y="240" Width="60" Height="28" />

  <Button Name="cmdLoadPolarFile" Caption="Import" X="113" Y="240" Width="60" Height="28" OnClick="PolarConfigPanel::OnLoadFromFile" />
  <Button Name="cmdSavePolarFile" Caption="Export" X="175" Y="240" Width="60" Height="28" OnClick="PolarConfigPanel::OnExport" />
  <Button Name="cmdLoadInternalPolar" Caption="List" X="175" Y="270" Width="60" Height="28" OnClick="PolarConfigPanel::OnLoadInternal" />

  <Tabbed Name="tabbed" X="0" Y="0" Width="0" Height="222">
    <Panel Name="frmSite">
      <Edit Name="prpDataPath" X="2" Width="-2" Height="22" CaptionWidth="1"/>

      <Edit Name="prpMapFile" Caption="Map database" X="2" Width="-2" Height="22" CaptionWidth="100"
        Help="The name of the file (.xcm) containing terrain, topography, and optionally waypoints, their details and airspaces.">
        <DataField DataType="filereader"/>
      </Edit>
    
      <Edit Name="prpWaypointFile" Caption="Waypoints" X="2" Width="-2" Height="22" CaptionWidth="100"
        Help="Primary waypoints file.  Supported file types are Cambridge/WinPilot files (.dat), Zander files (.wpz) or SeeYou files (.cup).">
        <DataField DataType="filereader"/>
      </Edit>
    
      <Edit Name="prpAdditionalWaypointFile" Caption="More waypoints" Expert="1" X="2" Width="-2" Height="22" CaptionWidth="100"
        Help="Secondary waypoints file.  This may be used to add waypoints for a competition.">
        <DataField DataType="filereader"/>
      </Edit>

      <Edit Name="prpWatchedWaypointFile" Caption="Watched waypoints" Expert="1" X="2" Width="-2" Height="22" CaptionWidth="100"
      Help="Waypoint file containing special waypoints for which additional computations like calculation of arrival height in map display always takes place. Useful for waypoints like known reliable thermal sources (e.g. powerplants) or mountain passes.">
        <DataField DataType="filereader" />
      </Edit>

      <Edit Name="prpAirspaceFile" Caption="Airspaces" X="2" Width="-2" Height="22" CaptionWidth="100" Help="The file name of the primary airspace file.">
        <DataField DataType="filereader"/>
      </Edit>
    
      <Edit Name="prpAdditionalAirspaceFile" Caption="More airspaces" Expert="1" X="2" Width="-2" Height="22" CaptionWidth="100" Help="The file name of the secondary airspace file.">
        <DataField DataType="filereader"/>
      </Edit>
    
      <Edit Name="prpTerrainFile" Caption="Terrain file" Expert="1" X="2" Width="-2" Height="22" CaptionWidth="100"
        Help="The name of the file containing digital elevation terrain data.">
        <DataField DataType="filereader"/>
      </Edit>
    
      <Edit Name="prpTopographyFile" Caption="Topography file" Expert="1" X="2" Width="-2" Height="22" CaptionWidth="100" Help="Specifies the file defining the topographical features.">
        <DataField DataType="filereader"/>
      </Edit>
    
      <Edit Name="prpAirfieldFile" Caption="Waypoint details" Expert="1" X="2" Width="-2" Height="22" CaptionWidth="100"
        Help="The file may contain extracts from enroute supplements or other contributed information about individual waypoints and airfields.">
        <DataField DataType="filereader"/>
      </Edit>
    </Panel>
  
    <Panel Name="frmDisplay">
      <Edit Name="prpOrientationCruise" Caption="Cruise orientation" X="2" Width="-2" Height="22" CaptionWidth="150">
        <DataField DataType="enum" />
      </Edit>

      <Edit Name="prpOrientationCircling" Caption="Circling orientation" X="2" Width="-2" Height="22" CaptionWidth="150">
        <DataField DataType="enum" />
      </Edit>

      <Edit Name="prpCirclingZoom" Caption="Circling zoom" X="2" Width="-2" Height="22" CaptionWidth="150"
        Help="If enabled, then the map will zoom in automatically when entering circling mode and zoom out automatically when leaving circling mode.">
        <DataField DataType="boolean"/>
      </Edit>

      <Edit Name="prpMapShiftBias" Caption="Map shift reference" Expert="1" X="2" Width="-2" Height="22" CaptionWidth="150">
        <DataField DataType="enum" OnDataAccess="MapDisplayConfigPanel::OnShiftTypeData" />
      </Edit>

      <Edit Name="prpGliderScreenPosition" Caption="Glider position offset" Expert="1" X="2" Width="-2" Height="22" CaptionWidth="150"
        Help="Defines the location of the glider drawn on the screen in percent from the screen edge.">
        <DataField DataType="double" DisplayFormat="%.0f %%" EditFormat="%.0f" Min="10" Max="50" Step="5"/>
      </Edit>

      <Edit Name="prpMaxAutoZoomDistance" Caption="Max. auto zoom distance" Expert="1" X="2" Width="-2" Height="22" CaptionWidth="150"
        Help="The upper limit for auto zoom distance.">
        <DataField DataType="double" DisplayFormat="%.0f %s" EditFormat="%.0f" Min="20" Max="250" Step="10" />
      </Edit>
    </Panel>

    <Panel>
      <Edit Name="prpDisplayTrackBearing" Caption="Track bearing" X="2" Width="-2" Height="22" CaptionWidth="150"
        Help="Display the track bearing (ground track projection) on the map.&#10;[Off] Disable display of track bearing.&#10;[On] Always display track bearing.&#10;[Auto] Display track bearing if there is a significant difference to plane heading.">
        <DataField DataType="enum"/>
      </Edit>

      <Edit Name="prpEnableFLARMMap" Caption="FLARM traffic" X="2" Width="-2" Height="22" CaptionWidth="150"
        Help="This enables the display of FLARM traffic on the map window.">
        <DataField DataType="boolean"/>
      </Edit>

      <Edit Name="prpTrail" Caption="Trail length" Expert="1" X="2" Width="-2" Height="22" CaptionWidth="150"
        Help="Determines whether and how long a snail trail is drawn behind the glider">
        <DataField DataType="enum" OnDataAccess="SymbolsConfigPanel::OnTrailLength"/>
      </Edit>

      <Edit Name="prpTrailDrift" Caption="Trail drift" Expert="1" X="2" Width="-2" Height="22" CaptionWidth="150"
        Help="Determines whether the snail trail is drifted with the wind when displayed in circling mode.">
        <DataField DataType="boolean"/>
      </Edit>

      <Edit Name="prpSnailType" Caption="Trail type" Expert="1" X="2" Width="-2" Height="22" CaptionWidth="150"
        Help="Sets the type of the snail trail display.">
        <DataField DataType="enum" />
      </Edit>

      <Edit Name="prpSnailWidthScale" Caption="Trail scaled" Expert="1" X="2" Width="-2" Height="22" CaptionWidth="150"
        Help="If set to ON the snail trail width is scaled according to the vario signal.">
        <DataField DataType="boolean"/>
      </Edit>

      <Edit Name="prpDetourCostMarker" Caption="Detour cost markers" Expert="1" X="2" Width="-2" Height="22" CaptionWidth="150"
         Help="If the aircraft heading deviates from the current waypoint, markers are displayed at points ahead of the aircraft. The value of each marker is the extra distance required to reach that point as a percentage of straight-line distance to the waypoint.">
        <DataField DataType="boolean"/>
      </Edit>

      <Edit Name="prpAircraftSymbol" Caption="Aircraft symbol" Expert="1" X="2" Width="-2" Height="22" CaptionWidth="150"
        Help="Sets the symbol used for the aircraft.&#10;[Simple] Simplified line graphics, black with white contours.&#10;[Simple (large)] Enlarged simple graphics.&#10;[Detailed] Rendered aircraft graphics.">
        <DataField DataType="enum" />
      </Edit>

      <Edit Name="prpWindArrowStyle" Caption="Wind arrow" Expert="1" X="2" Width="-2" Height="22" CaptionWidth="150"
        Help="Determines the way the wind arrow is drawn on the map.&#10;[Arrow head] Draws an arrow head only&#10;[Full arrow] Draws an arrow head with a dashed arrow line">
        <DataField DataType="enum"/>
      </Edit>

    </Panel>

    <Panel Name="frmWaypoints">
      <Edit Name="prpWaypointLabels" Caption="Label format" X="2" Width="-2" Height="22" CaptionWidth="100">
        <DataField DataType="enum"/>
      </Edit>

      <Edit Name="prpWaypointArrivalHeightDisplay" Caption="Arrival height" Expert="1" X="2" Width="-2" Height="22" CaptionWidth="100">
        <DataField DataType="enum" />
      </Edit>

      <Edit Name="prpWaypointLabelStyle" Caption="Label style" Expert="1" X="2" Width="-2" Height="22" CaptionWidth="100">
        <DataField DataType="enum" />
      </Edit>

      <Edit Name="prpWayPointLabelSelection" Caption="Label visibility" Expert="1" X="2" Width="-2" Height="22" CaptionWidth="100">
        <DataField DataType="enum"/>
      </Edit>

      <Edit Name="prpAppIndLandable" Caption="Landable symbols" X="2" Width="-2" Height="22" CaptionWidth="100"
        Help="Three styles are available: Purple circles (WinPilot style), a high contrast (monochrome) style, or orange. The rendering differs for landable field and airport. All styles mark the waypoints within reach green.">
        <DataField DataType="enum" />
      </Edit>

      <Edit Name="prpAppUseSWLandablesRendering" Caption="Detailed landables" Expert="1" X="2" Width="-2" Height="22" CaptionWidth="100"
        Help="[Off] Display fixed icons for landables.&#10;[On] Show landables with variable information like runway length and heading.">
        <DataField DataType="boolean" OnDataAccess="WayPointDisplayConfigPanel::OnRenderingTypeData" />
      </Edit>

      <Edit Name="prpAppLandableRenderingScale" Caption="Landable size" Expert="1" X="2" Width="-2" Height="22" CaptionWidth="100"
        Help="A percentage to select the size landables are displayed on the map.">
        <DataField DataType="double" DisplayFormat="%.0f %s" EditFormat="%.0f" Min="50" Max="200" Step="10" />
      </Edit>

      <Edit Name="prpAppScaleRunwayLength" Caption="Scale runway length" Expert="1" X="2" Width="-2" Height="22" CaptionWidth="100"
        Help="[Off] Display fixed length for runways.&#10;[On] Scale displayed runway length based on real length">
        <DataField DataType="boolean" />
      </Edit>
    </Panel>
  
    <Panel Name="frmTerrain">
      <Edit Name="prpEnableTerrain" Caption="Terrain display" X="2" Width="-2" Height="22" CaptionWidth="150" Help="Draw a digital elevation terrain on the map.">
        <DataField DataType="boolean" OnDataAccess="TerrainDisplayConfigPanel::OnEnableTerrain"/>
      </Edit>
    
      <Edit Name="prpEnableTopography" Caption="Topography display" X="2" Width="-2" Height="22" CaptionWidth="150" Help="Draw topographical features (roads, rivers, lakes etc.) on the map.">
        <DataField DataType="boolean"/>
      </Edit>
    
      <Edit Name="prpTerrainContrast" Caption="Terrain contrast" Expert="1" X="2" Width="-2" Height="22" CaptionWidth="150"
        Help="Defines the amount of Phong shading in the terrain rendering.  Use large values to emphasise terrain slope, smaller values if flying in steep mountains.">
        <DataField DataType="double" DisplayFormat="%.0f" EditFormat="%.0f" Min="0" Max="100" Step="5"/>
      </Edit>
    
      <Edit Name="prpTerrainBrightness" Caption="Terrain brightness" Expert="1" X="2" Width="-2" Height="22" CaptionWidth="150"
        Help="Defines the brightness (whiteness) of the terrain rendering.  This controls the average illumination of the terrain.">
        <DataField DataType="double" DisplayFormat="%.0f" EditFormat="%.0f" Min="0" Max="100" Step="5"/>
      </Edit>
    
      <Edit Name="prpTerrainRamp" Caption="Terrain colors" X="2" Width="-2" Height="22" CaptionWidth="150"
        Help="Defines the color ramp used in terrain rendering.">
        <DataField DataType="enum"/>
      </Edit>

      <Edit Name="prpSlopeShadingType" Caption="Slope shading" Expert="1" X="2" Width="-2" Height="22" CaptionWidth="150"
        Help="The terrain can be shaded among slopes to indicate either wind direction, sun position or a fixed shading from north-east.">
        <DataField DataType="enum"/>
      </Edit>

    </Panel>
  
    <Panel Name="frmGauges">

      <Edit Name="prpEnableFLARMGauge" Caption="FLARM radar" X="2" Width="-2" Height="22" CaptionWidth="150"
        Help="This enables the display of the FLARM radar gauge. The track bearing of the target relative to the track bearing of the aircraft is displayed as an arrow head, and a triangle pointing up or down shows the relative altitude of the target relative to you. In all modes, the color of the target indicates the threat level.">
        <DataField DataType="boolean"/>
      </Edit>
      
      <Edit Name="prpAutoCloseFlarmDialog" Caption="Auto close FLARM" Expert="1" X="2" Width="-2" Height="22" CaptionWidth="150"
        Help="Setting this to &quot;On&quot; will automatically close the FLARM dialog if there is no traffic. &quot;Off&quot; will keep the dialog open even without current traffic.">
        <DataField DataType="boolean"/>
      </Edit>
      
      <Edit Name="prpEnableTAGauge" Caption="Thermal assistant" X="2" Width="-2" Height="22" CaptionWidth="150"
        Help="This enables the display of the thermal assistant gauge.">
        <DataField DataType="boolean"/>
      </Edit>

      <Edit Name="prpEnableThermalProfile" Caption="Thermal band" X="2" Width="-2" Height="22" CaptionWidth="150"
        Help="This enables the display of the thermal profile (climb band) display on the map.">
        <DataField DataType="boolean"/>
      </Edit>

    </Panel>

    <Panel Name="frmVarioAppearance">

      <Edit Name="prpAppGaugeVarioSpeedToFly" Caption="Speed arrows" Expert="1" X="2" Width="-2" Height="22" CaptionWidth="150"
        Help="Whether to show speed command arrows on the vario gauge.  When shown, in cruise mode, arrows point up to command slow down; arrows point down to command speed up.">
        <DataField DataType="boolean"/>
      </Edit>
    
      <Edit Name="prpAppGaugeVarioAvgText" Caption="Show average" Expert="1" X="2" Width="-2" Height="22" CaptionWidth="150"
        Help="Whether to show the average climb rate.  In cruise mode, this switches to showing the average netto airmass rate.">
        <DataField DataType="boolean"/>
      </Edit>
    
      <Edit Name="prpAppGaugeVarioMc" Caption="Show MacReady" Expert="1" X="2" Width="-2" Height="22" CaptionWidth="150"
        Help="Whether to show the MacCready setting.">
        <DataField DataType="boolean"/>
      </Edit>
    
      <Edit Name="prpAppGaugeVarioBugs" Caption="Show bugs" Expert="1" X="2" Width="-2" Height="22" CaptionWidth="150"
        Help="Whether to show the bugs percentage.">
        <DataField DataType="boolean"/>
      </Edit>
    
      <Edit Name="prpAppGaugeVarioBallast" Caption="Show ballast" Expert="1" X="2" Width="-2" Height="22" CaptionWidth="150"
        Help="Whether to show the ballast percentage.">
        <DataField DataType="boolean"/>
      </Edit>
    
      <Edit Name="prpAppGaugeVarioGross" Caption="Show gross" Expert="1" X="2" Width="-2" Height="22" CaptionWidth="150"
        Help="Whether to show the gross climb rate.">
        <DataField DataType="boolean"/>
      </Edit>
    
      <Edit Name="prpAppAveNeedle" Caption="Averager needle" Expert="1" X="2" Width="-2" Height="22" CaptionWidth="150"
        Help="If true, the vario gauge will display a hollow averager needle.  During cruise, this needle displays the average netto value.  During circling, this needle displays the average gross value.">
        <DataField DataType="boolean"/>
      </Edit>
        
    </Panel>

    <Panel Name="frmFinalGlide">
      <Edit Name="prpAutoWind" Caption="Auto wind" X="2" Width="-2" Height="22" CaptionWidth="150"
        Help="This allows switching on or off the automatic wind algorithm.  When the algorithm is switched off, the pilot is responsible for setting the wind estimate.&#10;[Circling] Requires only a GPS source.&#10;[ZigZag] Requires an intelligent vario with airspeed output.&#10;[Both] Use ZigZag and circling.">
        <DataField DataType="enum"/>
      </Edit>
    
      <Edit Name="prpExternalWind" Caption="External wind" X="2" Width="-2" Height="22" CaptionWidth="150"
        Help="If enabled, then the wind vector received from external devices overrides XCSoar's internal wind calculation.">
        <DataField DataType="boolean"/>
      </Edit>

      <Edit Name="prpAutoMcMode" Caption="Auto MC mode" X="2" Width="-2" Height="22" CaptionWidth="150"
        Help="This option defines which auto MacCready algorithm is used.&#10;[Final glide] adjusts MC for fastest arrival.  For OLC sprint tasks, the MacCready is adjusted in order to cover the greatest distance in the remaining time and reach the finish height.&#10;[Trending Average] sets MC to the trending average climb rate based on all climbs.&#10;[Both] Uses trending average during task, then fastest arrival when in final glide mode.">
        <DataField DataType="enum"/>
      </Edit>
    
      <Edit Name="prpBlockSTF" Caption="Block speed to fly" Expert="1" X="2" Width="-2" Height="22" CaptionWidth="150"
      Help="If enabled, the command speed in cruise is set to the MacCready speed to fly in no vertical air-mass movement. If disabled, the command speed in cruise is set to the dolphin speed to fly, equivalent to the MacCready speed with vertical air-mass movement.">
        <DataField DataType="boolean"/>
      </Edit>
    
      <Edit Name="prpEnableNavBaroAltitude" Caption="Nav. by baro altitude" Expert="1" X="2" Width="-2" Height="22" CaptionWidth="150"
      Help="When enabled and if connected to a barometric altimeter, barometric altitude is used for all navigation functions. Otherwise GPS altitude is used.">
        <DataField DataType="boolean"/>
      </Edit>
    
      <Edit Name="prpEnableExternalTriggerCruise" Caption="Flap forces cruise" Expert="1" X="2" Width="-2" Height="22" CaptionWidth="150"
        Help="When Vega variometer is connected and this option is true, the positive flap setting switches the flight mode between circling and cruise.">
        <DataField DataType="enum"/>
      </Edit>
    
      <Edit Name="prpAverEffTime" Caption="L/D average period" Expert="1" X="2" Width="-2" Height="22" CaptionWidth="150"
        Help="Here you can decide on how many seconds of flight this calculation must be done. Normally for gliders a good value is 90-120 seconds, and for paragliders 15 seconds.">
        <DataField DataType="enum"/>
      </Edit>      
    </Panel>
  
    <Panel Name="frmSafety">
      <Edit Name="prpSafetyAltitudeArrival" Caption="Arrival height" X="2" Width="-2" Height="22" CaptionWidth="150"
        Help="The height above terrain that the glider should arrive at for a safe landing.">
        <DataField DataType="double" DisplayFormat="%.0f %s" EditFormat="%.0f" Min="0" Max="10000" Step="100"/>
      </Edit>
  
      <Edit Name="prpSafetyAltitudeTerrain" Caption="Terrain height" X="2" Width="-2" Height="22" CaptionWidth="150"
        Help="The height above terrain that the glider must clear during final glide.">
        <DataField DataType="double" DisplayFormat="%.0f %s" EditFormat="%.0f" Min="0" Max="10000" Step="100"/>
      </Edit>

      <Edit Name="prpAbortTaskMode" Caption="Alternates mode" X="2" Width="-2" Height="22" CaptionWidth="150" 
        Help="Determines sorting of alternates in the alternates dialog and in abort mode:&#10;[Simple] The alternates will only be sorted by waypoint type (airport/outlanding field) and arrival height.&#10;[Task] The sorting will also take the current task direction into account.&#10;[Home] The sorting will try to find landing options in the current direction to the configured home waypoint.">
        <DataField DataType="enum" />
      </Edit>
    
      <Edit Name="prpSafetyMacCready" Caption="Safety MC" Expert="1" X="2" Width="-2" Height="22" CaptionWidth="150"
        Help="The MacCready setting used, when safety MC is enabled for reach calculations, in task abort mode and for determining arrival altitude at airfields.">
        <DataField DataType="double" DisplayFormat="%.1f %s" EditFormat="%.1f" Min="0" Max="10" Step="0.1"/>
      </Edit>

      <Edit Name="prpRiskGamma" Caption="STF risk factor" Expert="1" X="2" Width="-2" Height="22" CaptionWidth="150"
        Help="The STF risk factor reduces the MacCready setting used to calculate speed to fly as the glider gets low, in order to compensate for risk.  Set to 0.0 for no compensation, 1.0 scales MC linearly with height.">
        <DataField DataType="double" DisplayFormat="%.1f %s" EditFormat="%.1f" Min="0" Max="1" Step="0.1"/>
      </Edit>
    </Panel>

    <Panel Name="frmRoute">

      <Panel X="2" Y="2" Width="-2" Height="72" Border="1">    
      <Edit Name="prpRoutePlannerMode" Caption="Route mode" X="2" Width="-2" Height="22" CaptionWidth="150"
        Help="If set to &quot;None&quot;, neither airspace or terrain is used for route planning.  If set to &quot;Terrain&quot;, routes will avoid terrain; if set to &quot;Airspace&quot;, routes will avoid airspace.  If set to &quot;Both&quot;, routes will avoid airspace and terrain.">
        <DataField DataType="enum" OnDataAccess="RouteConfigPanel::OnRouteMode"/>
      </Edit>

      <Edit Name="prpRoutePlannerAllowClimb" Caption="Route climb" Expert="1" X="2" Width="-2" Height="22" CaptionWidth="150"
        Help="When enabled and MC is positive, route planning allows climbs between the aircraft location and destination.">
        <DataField DataType="boolean"/>
      </Edit>

      <Edit Name="prpRoutePlannerUseCeiling" Caption="Route ceiling" Expert="1" X="2" Width="-2" Height="22" CaptionWidth="150"
        Help="When enabled, route planning climbs are limited to ceiling defined by greater of current aircraft altitude plus 500 m and the thermal ceiling.  If disabled, climbs are unlimited.">
        <DataField DataType="boolean"/>
      </Edit>
      </Panel>

      <Panel X="2" Y="76" Width="-2" Height="72" Border="1">    

      <Edit Name="prpTurningReach" Caption="Reach mode" X="2" Width="-2" Height="22" CaptionWidth="150"
        Help="How calculations are performed of the reach of the glider with respect to terrain.&#10;[Off] Reach calculations disabled.&#10;[Straight] The reach is from straight line paths from the glider.&#10;[Turning] The reach is calculated allowing turns around terrain obstacles.">
        <DataField DataType="enum" OnDataAccess="RouteConfigPanel::OnReachMode"/>
      </Edit>

      <Edit Name="prpFinalGlideTerrain" Caption="Reach display" X="2" Width="-2" Height="22" CaptionWidth="150"
       Help="This determines whether the glide reach is drawn as a line on the map area:&#10;[Off] Disables display&#10;[Line] Draws a dashed line at the glide reach&#10;[Shade] Shades terrain outside glide reach">
       <DataField DataType="enum" />
     </Edit>

      <Edit Name="prpReachPolarMode" Caption="Reach polar" Expert="1" X="2" Width="-2" Height="22" CaptionWidth="150"
       Help="This determines the glide performance used in reach, landable arrival, abort and alternate calculations:&#10;[Task] Uses task glide polar&#10;[Safety MC] Uses safety MacCready value">
       <DataField DataType="enum" />
     </Edit>
      </Panel>

    </Panel>

    <Panel Name="frmPolar">
      <Panel Name="pnlPolarDetails" X="2" Y="2" Border="30" Height="86" Width="-2">
        <Label Name="lblPolar" Caption="Polar" X="2" Y="2" Height="16" Width="-60" />
        <Label Name="lblPolarInvalid" Caption="Invalid" X="-50" Y="2" Height="16" CaptionColor="0xFF0000" />

        <Edit Name="prpPolarV1" Caption="Polar V" Expert="1" X="2" Y="18" Width="130" Height="22" CaptionWidth="80">
          <DataField DataType="double" DisplayFormat="%.0f %s" EditFormat="%.0f" Min="0" Max="200" Step="1" OnDataAccess="PolarConfigPanel::OnFieldData" />
        </Edit>
        <Edit Name="prpPolarV2" Caption=" " Expert="1" X="132" Y="18" Width="50" Height="22" CaptionWidth="1">
          <DataField DataType="double" DisplayFormat="%.0f %s" EditFormat="%.0f" Min="0" Max="200" Step="1" OnDataAccess="PolarConfigPanel::OnFieldData" />
        </Edit>
        <Edit Name="prpPolarV3" Caption=" " Expert="1" X="182" Y="18" Width="50" Height="22" CaptionWidth="1">
          <DataField DataType="double" DisplayFormat="%.0f %s" EditFormat="%.0f" Min="0" Max="200" Step="1" OnDataAccess="PolarConfigPanel::OnFieldData" />
        </Edit>
  
        <Edit Name="prpPolarW1" Caption="Polar W" Expert="1" X="2" Y="40" Width="130" Height="22" CaptionWidth="80">
          <DataField DataType="double" DisplayFormat="%.2f %s" EditFormat="%.2f" Min="-10" Max="0" Step="0.05" OnDataAccess="PolarConfigPanel::OnFieldData" />
        </Edit>
        <Edit Name="prpPolarW2" Caption=" " Expert="1" X="132" Y="40" Width="50" Height="22" CaptionWidth="1">
          <DataField DataType="double" DisplayFormat="%.2f %s" EditFormat="%.2f" Min="-10" Max="0" Step="0.05" OnDataAccess="PolarConfigPanel::OnFieldData" />
        </Edit>
        <Edit Name="prpPolarW3" Caption=" " Expert="1" X="182" Y="40" Width="50" Height="22" CaptionWidth="1">
          <DataField DataType="double" DisplayFormat="%.2f %s" EditFormat="%.2f" Min="-10" Max="0" Step="0.05" OnDataAccess="PolarConfigPanel::OnFieldData" />
        </Edit>
        
<<<<<<< HEAD
        <Edit Name="prpPolarReferenceMass" Caption="Reference mass" Expert="1" Y="62" Width="-2" Height="22" CaptionWidth="150">
          <DataField DataType="double" DisplayFormat="%.0f kg" EditFormat="%.0f" Min="0" Max="1000" Step="5" OnDataAccess="PolarConfigPanel::OnFieldData" />
        </Edit>
=======
        <Edit Name="prpPolarMassDry" Caption="Ref. mass; max. ballast" Expert="1" Y="62" Width="182" Height="22" CaptionWidth="133"
          Help="Reference weight at which the given polar is valid.">
          <DataField DataType="double" DisplayFormat="%.0f kg" EditFormat="%.0f" Min="0" Max="1000" Step="5" OnDataAccess="PolarConfigPanel::OnFieldData" />
        </Edit>
        <Edit Name="prpPolarMaxBallast" Caption="Max. ballast" X="182" Expert="1" Y="62" Width="50" Height="22" CaptionWidth="1"
          Help="Optional the amount of water ballast XCSoar refers to as 100% ballast. Set to zero if it does not apply.">
          <DataField DataType="double" DisplayFormat="%.0f l" EditFormat="%.0f" Min="0" Max="500" Step="5" OnDataAccess="PolarConfigPanel::OnFieldData" />
        </Edit>

        <Edit Name="prpPolarWingArea" Caption="Wing area" Expert="1" Y="84" Width="232" Height="22" CaptionWidth="133"
          Help="Optional specification of the wing area.">
          <DataField DataType="double" DisplayFormat="%.1f m^2" EditFormat="%.1f" Min="0" Max="20" Step="0.1" OnDataAccess="PolarConfigPanel::OnFieldData" />
        </Edit>
>>>>>>> 36bce353
      </Panel>

      <Edit Name="prpPolarWingArea" Caption="Wing area" Expert="1" X="2" Width="-2" Height="22" CaptionWidth="150">
        <DataField DataType="double" DisplayFormat="%.1f m^2" EditFormat="%.1f" Min="0" Max="20" Step="0.1" OnDataAccess="PolarConfigPanel::OnFieldData" />
      </Edit>

      <Edit Name="prpMaxManoeuveringSpeed" Caption="V rough air" X="2" Width="-2" Height="22" CaptionWidth="150"
        Help="Optional the maximum manoeuvring speed can be entered on this page to prevent the glide computer from commanding unrealistic cruise speeds.">
        <DataField DataType="double" DisplayFormat="%.0f %s" EditFormat="%.0f" Min="0" Max="300" Step="5"/>
      </Edit>
    
      <Edit Name="prpHandicap" Caption="Handicap" X="2" Width="-2" Height="22" CaptionWidth="150"
        Help="The handicap factor used for the OnLine Contest scoring.">
        <DataField DataType="double" DisplayFormat="%.0f %%" EditFormat="%.0f" Min="50" Max="150" Step="1"/>
      </Edit>

      <Edit Name="prpPolarMaxBallast" Caption="Max. ballast" Expert="1" X="2" Width="-2" Height="22" CaptionWidth="150">
        <DataField DataType="double" DisplayFormat="%.0f l" EditFormat="%.0f" Min="0" Max="500" Step="5" OnDataAccess="PolarConfigPanel::OnFieldData" />
      </Edit>
    
      <Edit Name="prpBallastSecsToEmpty" Caption="Dump time" X="2" Width="-2" Height="22" CaptionWidth="150"
        Help="The time in seconds to dump full ballast.">
        <DataField DataType="double" DisplayFormat="%.0f s" EditFormat="%.0f" Min="10" Max="300" Step="5"/>
      </Edit>
    </Panel>

    <Panel Name="frmAirspace">
      <Button Name="cmdAirspaceColours" Caption="Colours" X="60" Y="2" Width="70" Height="22" OnClick="AirspaceConfigPanel::OnAirspaceColoursClicked" />
      <Button Name="cmdAirspaceMode" Caption="Filter" X="140" Y="2" Width="70" Height="22" OnClick="AirspaceConfigPanel::OnAirspaceModeClicked" />
  
      <Edit Name="prpAirspaceDisplay" Caption="Airspace display" X="2" Width="-2" Height="22" CaptionWidth="150" Help="Controls filtering of airspace for display and warnings.  The airspace filter button also allows filtering of display and warnings independently for each airspace class.&#10;[All on] All is displayed.&#10;[Clip] Only airspace below the clip altitude.&#10;[Auto] All within a margin of the glider.&#10;[All below] All airspace below the glider.">
        <DataField DataType="enum" OnDataAccess="AirspaceConfigPanel::OnAirspaceDisplay"/>
      </Edit>
  
      <Edit Name="prpClipAltitude" Caption="Clip altitude" X="2" Width="-2" Height="22" CaptionWidth="150"
        Help="For clip airspace mode, this is the altitude below which airspace is displayed.">
        <DataField DataType="double" DisplayFormat="%.0f %s" EditFormat="%.0f" Min="0" Max="20000" Step="100"/>
      </Edit>
    
      <Edit Name="prpAltWarningMargin" Caption="Margin" X="2" Width="-2" Height="22" CaptionWidth="150" Help="For auto airspace mode, this is the altitude above/below which airspace is included.">
        <DataField DataType="double" DisplayFormat="%.0f %s" EditFormat="%.0f" Min="0" Max="10000" Step="100"/>
      </Edit>
    
      <Edit Name="prpAirspaceWarnings" Caption="Warnings" X="2" Width="-2" Height="22" CaptionWidth="150" Help="Enable/disable all airspace warnings.">
        <DataField DataType="boolean" OnDataAccess="AirspaceConfigPanel::OnAirspaceWarning"/>
      </Edit>
    
      <Edit Name="prpWarningTime" Caption="Warning time" Expert="1" X="2" Width="-2" Height="22" CaptionWidth="150" Help="This is the time before an airspace incursion is estimated at which the system will warn the pilot.">
        <DataField DataType="double" DisplayFormat="%.0f s" EditFormat="%.0f" Min="10" Max="1000" Step="5"/>
      </Edit>
    
      <Edit Name="prpAcknowledgementTime" Caption="Acknowledge time" Expert="1" X="2" Width="-2" Height="22" CaptionWidth="150" Help="This is the time period in which an acknowledged airspace warning will not be repeated.">
        <DataField DataType="double" DisplayFormat="%.0f s" EditFormat="%.0f" Min="10" Max="1000" Step="5"/>
      </Edit>
    
      <Edit Name="prpAirspaceOutline" Caption="Use black outline" Expert="1" X="2" Width="-2" Height="22" CaptionWidth="150" Help="Draw a black outline around each airspace rather than the airspace color">
        <DataField DataType="boolean"/>
      </Edit> 

      <Edit Name="prpAirspaceFillMode" Caption="Airspace fill mode" Expert="1" X="2" Width="-2" Height="22" CaptionWidth="150" Help="Specifies the mode for filling the airspace area.">
        <DataField DataType="enum"/>
      </Edit>

      <Edit Name="prpAirspaceTransparency" Caption="Airspace transparency" Expert="1" X="2" Width="-2" Height="22" CaptionWidth="150"
            Help="If enabled, then airspaces are filled transparently.">
        <DataField DataType="boolean"/>
      </Edit>
    </Panel>

    <Panel Name="frmTaskRules">
      <Edit Name="prpStartMaxSpeed" Caption="Start max. speed" Expert="1" X="2" Width="-2" Height="22" CaptionWidth="150"
        Help="Maximum speed allowed in start observation zone.  Set to 0 for no limit.">
        <DataField DataType="double" DisplayFormat="%.0f %s" EditFormat="%.0f" Min="0" Max="300" Step="5"/>
      </Edit>
    
      <Edit Name="prpStartMaxSpeedMargin" Caption="Start max. speed margin" Expert="1" X="2" Width="-2" Height="22" CaptionWidth="150"
        Help="Maximum speed above maximum start speed to tolerate.  Set to 0 for no tolerance.">
        <DataField DataType="double" DisplayFormat="%.0f %s" EditFormat="%.0f" Min="0" Max="300" Step="5"/>
      </Edit>
    
      <Edit Name="prpStartMaxHeight" Caption="Start max. height" Expert="1" X="2" Width="-2" Height="22" CaptionWidth="150"
        Help="Maximum height above ground while starting the task.  Set to 0 for no limit.">
        <DataField DataType="double" DisplayFormat="%.0f %s" EditFormat="%.0f" Min="0" Max="10000" Step="50"/>
      </Edit>
    
      <Edit Name="prpStartMaxHeightMargin" Caption="Start max. height margin" Expert="1" X="2" Width="-2" Height="22" CaptionWidth="150"
        Help="Maximum height above maximum start height to tolerate.  Set to 0 for no tolerance.">
        <DataField DataType="double" DisplayFormat="%.0f %s" EditFormat="%.0f" Min="0" Max="10000" Step="50"/>
      </Edit>
    
      <Edit Name="prpStartHeightRef" Caption="Start height ref." Expert="1" X="2" Width="-2" Height="22" CaptionWidth="150"
        Help="Reference used for start max height rule&#10;[MSL] Reference is altitude above mean sea level&#10;[AGL] Reference is the height above the start point">
          <DataField DataType="enum"/>
        </Edit>
    
      <Edit Name="prpFinishMinHeight" Caption="Finish min. height" Expert="1" X="2" Width="-2" Height="22" CaptionWidth="150"
        Help="Minimum height above ground while finishing the task.  Set to 0 for no limit.">
        <DataField DataType="double" DisplayFormat="%.0f %s" EditFormat="%.0f" Min="0" Max="10000" Step="50"/>
      </Edit>
    
      <Edit Name="prpContests" Caption="On-Line Contest" X="2" Width="-2" Height="22" CaptionWidth="150"
        Help="Select the rules used for calculating optimal points for the On-Line Contest. The implementation  conforms to the official release 2010, Sept.23.&#10;[Classic] Up to seven points including start and finish, finish height must not be lower than start height less 1000 meters.&#10;[FAI] Conforms to FAI triangle rules. Three turns and common start and finish. No leg less than 28% of total except for tasks longer than 500km: No leg less than 25% or larger than 45%.&#10;[League] The most recent contest with Sprint task rules.&#10;[Plus] A combination of Classic and FAI rules. 30% of the FAI score are added to the Classic score.">
        <DataField DataType="enum"/>
      </Edit>
    </Panel>

    <Panel Name="frmTaskDefaults">
      <Panel Name="frmTaskDefaultsStart" X="2" Y="2" Width="-2" Height="48" Border="1">  
        <Edit Name="prpStartType" Caption="Start point" X="0" Y="2" Width="-2" Height="22" CaptionWidth="120"
          Help="Default start type for new tasks you create.">
          <DataField DataType="enum" OnDataAccess="OnTaskDefaultsStartType"/>
        </Edit>
        <Panel Name="frmStartRadius" X="0" Y="24" Width="-2" Height="22">
          <Edit Name="prpStartRadius" Caption="Length/Radius" Height="22" CaptionWidth="120" 
          	Help="Default radius or length of the start zone for new tasks.">
            <DataField DataType="double" DisplayFormat="%.1f %s" EditFormat="%.1f" Min="0.1" Max="100" Step="0.5" Fine="1"/>
          </Edit>
        </Panel>
      </Panel>
      
      <Panel Name="frmTaskFinish" X="2" Y="49" Width="-2" Height="48" Border="1">    
        <Edit Name="prpFinishType" Caption="Finish point" X="0" Y="2" Width="-2" Height="22" CaptionWidth="120"
          Help="Default finish type for new tasks you create.">
          <DataField DataType="enum" OnDataAccess="OnTaskDefaultsFinishType"/>
        </Edit>
        <Panel Name="frmFinishRadius" X="0" Y="24" Width="-2" Height="22">
          <Edit Name="prpFinishRadius" Caption="Length/Radius" Height="22" CaptionWidth="120" 
            Help="Default radius or length of the finish zone in new tasks.">
            <DataField DataType="double" DisplayFormat="%.1f %s" EditFormat="%.1f" Min="0.1" Max="100" Step="0.5" Fine="1"/>
          </Edit>
        </Panel>
      </Panel>
      
      <Panel Name="frmTaskTurnpoint" X="2" Y="96" Width="-2" Height="48" Border="1">    
        <Edit Name="prpTurnpointType" Caption="Turn point" X="0" Y="2" Width="-2" Height="22" CaptionWidth="120"
          Help="Default turn point type for new tasks you create.">
          <DataField DataType="enum" OnDataAccess="OnTaskDefaults_TurnpointType"/>
        </Edit>
        <Panel Name="frmTurnpointRadius" X="0" Y="24" Width="-2" Height="22">
          <Edit Name="prpTurnpointRadius" Caption="Radius" Height="22" CaptionWidth="120" 
            Help="Default radius of turnpoint cylinders and sectors in new tasks.">
            <DataField DataType="double" DisplayFormat="%.1f %s" EditFormat="%.1f" Min="0.1" Max="100" Step="0.5" Fine="1"/>
          </Edit>
        </Panel>
      </Panel>
      
      <Panel Name="frmTaskType" X="2" Y="143" Width="-2" Height="72" Border="1">    
         <Edit Name="prpTaskType" Caption="Task" X="0" Y="2" Width="-2" Height="22" CaptionWidth="120"
          Help="Default task type for new tasks you create.">
          <DataField DataType="enum" OnDataAccess="OnTaskDefaults_TaskType"/>
        </Edit>
        <Panel Name="frmAATMinTime" X="0" Y="24" Width="-2" Height="22">
          <Edit Name="prpAATMinTime" Caption="AAT min. time" Height="22" CaptionWidth="120" 
            Help="Default AAT min. time for new AAT tasks.">
            <DataField DataType="double" DisplayFormat="%.0f min" EditFormat="%.0f" Min="1" Max="500" Step="1"/>
          </Edit>
        </Panel>
        <Panel Name="frmAATTimeMargin" X="0" Y="48" Width="-2" Height="22">
          <Edit Name="prpAATTimeMargin" Caption="Optimisation margin" Expert="1" Height="22" CaptionWidth="120"
            Help="Safety margin for AAT task optimisation.  Optimisation seeks to complete the task at the minimum time plus this margin time.">
            <DataField DataType="double" DisplayFormat="%.0f min" EditFormat="%.0f" Min="1" Max="30" Step="1"/>
          </Edit>
        </Panel>
      </Panel>
    </Panel>

    <Panel Name="frmComm">
      <Panel Name="frmComm1" X="1" Y="1" Width="-1" Height="68" Border="30">
        <Label Caption="Device A" X="2" Y="2" Width="70" Height="36"/>
  
        <Edit Name="prpComPort1" Caption="Port" X="62" Y="1" Width="-2" Height="22" CaptionWidth="80" Help="Altair Pro users should set this to Port 3">
          <DataField DataType="enum" OnDataAccess="DevicesConfigPanel::OnDeviceAPort"/>
        </Edit>
  
        <Edit Name="prpComSpeed1" Caption="Baudrate" X="62" Width="-2" Height="22" CaptionWidth="80" Help="Altair Pro or Vega users should set this to 38400.">
          <DataField DataType="enum"/>
        </Edit>
  
        <Edit Name="prpComDevice1" Caption="Driver" X="62" Width="-2" Height="22" CaptionWidth="80" Help="Type of primary device. The primary device should be the most reliable GPS data source.">
          <DataField DataType="enum" OnDataAccess="DevicesConfigPanel::OnDeviceAData"/>
        </Edit>

        <Button Name="cmdSetupDeviceA" Caption="Setup ..." X="1" Y="43" Width="70" Height="24" OnClick="DevicesConfigPanel::OnSetupDeviceAClicked" />
      </Panel>
  
      <Panel Name="frmComm2" X="1" Y="70" Width="-1" Height="68" Border="30">
        <Label Caption="Device B" X="2" Y="2" Width="70" Height="36"/>
  
        <Edit Name="prpComPort2" Caption="Port" X="62" Y="1" Width="-2" Height="22" CaptionWidth="80" Help="Altair Pro users should set this to Port 1.">
          <DataField DataType="enum" OnDataAccess="DevicesConfigPanel::OnDeviceBPort"/>
        </Edit>
  
        <Edit Name="prpComSpeed2" Caption="Baudrate" X="62" Width="-2" Height="22" CaptionWidth="80"
            Help="Altair Pro or Vega users should set this to 38400.">
          <DataField DataType="enum"/>
        </Edit>

        <Edit Name="prpComDevice2" Caption="Driver" X="62" Width="-2" Height="22" CaptionWidth="80"
              Help="Type of secondary device. The secondary device may be used as backup GPS data or other data e.g. from an intelligent variometer. Generic can be used for GPS sources including FLARM.">
          <DataField DataType="enum" OnDataAccess="DevicesConfigPanel::OnDeviceBData"/>
        </Edit>

        <Button Name="cmdSetupDeviceB" Caption="Setup ..." X="1" Y="43" Width="70" Height="24" OnClick="DevicesConfigPanel::OnSetupDeviceBClicked" />
      </Panel>
  
      <Edit Name="prpSetSystemTimeFromGPS" Caption="Use GPS time" Expert="1" X="62" Width="173" Height="22" CaptionWidth="80"
        Help="If enabled sets the clock of the computer to the GPS time once a fix is set. This is only necessary if your computer does not have a real-time clock with battery backup or your computer frequently runs out of battery power or otherwise loses time.">
        <DataField DataType="boolean"/>
      </Edit>

      <Edit Name="prpIgnoreNMEAChecksum" Caption="Ignore checksum" Expert="1" X="62" Width="173" Height="22" CaptionWidth="80"
	Help="If your GPS device outputs invalid NMEA checksums, this will allow it's data to be used anyway">
        <DataField DataType="boolean"/>
      </Edit>
    </Panel>
  
    <Panel Name="frmLogger">
      <Edit Name="prpLoggerTimeStepCruise" Caption="Time step cruise" Expert="1" X="2" Width="-2" Height="22" CaptionWidth="150"
        Help="This is the time interval between logged points when not circling.">
        <DataField DataType="double" DisplayFormat="%.0f s" EditFormat="%.0f" Min="1" Max="30" Step="1"/>
      </Edit>
  
      <Edit Name="prpLoggerTimeStepCircling" Caption="Time step circling" Expert="1" X="2" Width="-2" Height="22" CaptionWidth="150"
        Help="This is the time interval between logged points when circling.">
        <DataField DataType="double" DisplayFormat="%.0f s" EditFormat="%.0f" Min="1" Max="30" Step="1"/>
      </Edit>
  
      <Button Name="cmdPilotName" Caption="" X="2" Width="-2" Height="22" />
    
      <Button Name="cmdAircraftType" Caption="" X="2" Width="-2" Height="22" />
    
      <Button Name="cmdAircraftReg" Caption="" X="2" Width="-2" Height="22"/>
    
      <Button Name="cmdCompetitionId" Caption="" X="2" Width="-2" Height="22"/>
    
      <Button Name="cmdLoggerID" Caption="" Expert="1" X="2" Width="-2" Height="22" />
    
      <Edit Name="prpLoggerShortName" Caption="Short file name" Expert="1" X="2" Width="-2" Height="22" CaptionWidth="150"
        Help="This determines whether the logger uses the short IGC file name or the long IGC file name. Example short name (81HXABC1.IGC), long name (2008-01-18-XXX-ABC-01.IGC).">
        <DataField DataType="boolean"/>
      </Edit>
  
      <Edit Name="prpDisableAutoLogger" Caption="Auto. logger" Expert="1" X="2" Width="-2" Height="22" CaptionWidth="150"
        Help="Enables the automatic starting and stopping of logger on takeoff and landing respectively. Disable when flying paragliders.">
        <DataField DataType="boolean"/>
      </Edit>
    </Panel>

    <Panel Name="frmUnits">
      <Panel Name="pnlUnitsDetails" X="2" Y="2" Border="30" Height="156" Width="-2">
        <Label Name="lblUnitsSetting" Caption="Units" X="2" Y="2" Height="16" Width="-112" />
        <Button Name="cmdLoadUnitsPreset" Caption="Load Preset" X="-112" Y="2" Width="108" Height="20" OnClick="UnitsConfigPanel::OnLoadPreset" />

        <Edit Name="prpUnitsSpeed" Caption="Aircraft/Wind speed" X="2" Width="-2" Height="22" CaptionWidth="150"
          Help="Units used for airspeed and ground speed.  A separate unit is available for task speeds.">
          <DataField DataType="enum" OnDataAccess="UnitsConfigPanel::OnFieldData" />
        </Edit>
    
        <Edit Name="prpUnitsDistance" Caption="Distance" X="2" Width="-2" Height="22" CaptionWidth="150" Help="Units used for horizontal distances e.g. range to waypoint, distance to go.">
          <DataField DataType="enum" OnDataAccess="UnitsConfigPanel::OnFieldData" />
        </Edit>
    
        <Edit Name="prpUnitsLift" Caption="Lift" X="2" Width="-2" Height="22" CaptionWidth="150"
          Help="Units used for vertical speeds (variometer)">
          <DataField DataType="enum" OnDataAccess="UnitsConfigPanel::OnFieldData" />
        </Edit>
    
        <Edit Name="prpUnitsAltitude" Caption="Altitude" X="2" Width="-2" Height="22" CaptionWidth="150"
          Help="Units used for altitude and heights.">
          <DataField DataType="enum" OnDataAccess="UnitsConfigPanel::OnFieldData" />
        </Edit>
    
        <Edit Name="prpUnitsTemperature" Caption="Temperature" X="2" Width="-2" Height="22" CaptionWidth="150"
          Help="Units used for temperature.">
          <DataField DataType="enum" OnDataAccess="UnitsConfigPanel::OnFieldData"/>
        </Edit>
  
        <Edit Name="prpUnitsTaskSpeed" Caption="Task speed" X="2" Width="-2" Height="22" CaptionWidth="150"
          Help="Units used for task speeds.">
          <DataField DataType="enum" OnDataAccess="UnitsConfigPanel::OnFieldData" />
        </Edit>
      </Panel>

      <Edit Name="prpUnitsLatLon" Caption="Lat./Lon." X="2" Width="-2" Height="22" CaptionWidth="150"
        Help="Units used for latitude and longitude.">
        <DataField DataType="enum"/>
      </Edit>
  
      <Edit Name="prpUTCOffset" Caption="UTC offset" X="2" Width="-2" Height="22" CaptionWidth="150"
        Help="The UTC offset field allows the UTC local time offset to be specified.  The local time is displayed below in order to make it easier to verify the correct offset has been entered.">
        <DataField DataType="double" DisplayFormat="%.1f" EditFormat="%.1f" Min="-13" Max="13" Step="0.5" OnDataAccess="UnitsConfigPanel::OnUTCData"/>
      </Edit>
    
      <Edit Name="prpLocalTime" Caption="Local time" X="2" Width="-2" Height="22" CaptionWidth="150" ReadOnly="1"/>
    </Panel>
  
    <Panel Name="frmInterface">
      <Edit Name="prpAutoBlank" Caption="Auto. blank" X="2" Width="-2" Height="22" CaptionWidth="100"
        Help="This determines whether to blank the display after a long period of inactivity when operating on internal battery power.">
        <DataField DataType="boolean"/>
      </Edit>

      <Edit Name="prpInputFile" Caption="Events" Expert="1" X="2" Width="-2" Height="22" CaptionWidth="150"
        Help="The Input Events file defines the menu system and how XCSoar responds to button presses and events from external devices.">
        <DataField DataType="filereader"/>
      </Edit>
    
      <Edit Name="prpLanguageFile" Caption="Language" X="2" Width="-2" Height="22" CaptionWidth="150"
        Help="The language options selects translations for English texts to other languages. Select English for a native interface or Automatic to localise XCSoar according to the system settings.">
        <DataField DataType="enum"/>
      </Edit>
    
      <Edit Name="prpStatusFile" Caption="Status message" Expert="1" X="2" Width="-2" Height="22" CaptionWidth="150"
        Help="The status file can be used to define sounds to be played when certain events occur, and how long various status messages will appear on screen.">
        <DataField DataType="filereader"/>
      </Edit>
    
      <Edit Name="prpMenuTimeout" Caption="Menu timeout" Expert="1" X="2" Width="-2" Height="22" CaptionWidth="150"
        Help="This determines how long menus will appear on screen if the user does not make any button presses or interacts with the computer.">
        <DataField DataType="double" DisplayFormat="%.0f s" EditFormat="%.0f" Min="1" Max="60" Step="1"/>
      </Edit>
    
      <Edit Name="prpDebounceTimeout" Caption="Debounce time" Expert="1" X="2" Width="-2" Height="22" CaptionWidth="150"
        Help="This is the minimum interval between the system recognising key presses. Set this to a low value for a more responsive user interface; if it is too low, then accidental multiple key presses can occur.">
        <DataField DataType="double" DisplayFormat="%.0f ms" EditFormat="%.0f" Min="0" Max="1000" Step="25"/>
      </Edit>
    
      <Edit Name="prpTextInput" Caption="Text input style" Expert="1"  X="2" Width="-2" Height="22" CaptionWidth="150"
      Help="Determines how the user is prompted for text input (filename, teamcode etc.)">
        <DataField DataType="enum"/>
      </Edit>

    </Panel>
  
    <Panel>
      <Edit Name="prpDisplayOrientation" Caption="Display orientation" X="2" Width="-2" Height="22" CaptionWidth="100"
        Help="Rotate the display on devices that support it.">
        <DataField DataType="enum"/>
      </Edit>

      <Edit Name="prpAppInfoBoxGeom" Caption="Infobox geometry" X="2" Width="-2" Height="22" CaptionWidth="100"
        Help="Geometry values range 0-7 but in landscape mode only some of them are really available.">
        <DataField DataType="enum"/>
      </Edit>

      <Edit Name="prpTabDialogStyle" Caption="Tab dialog style"  X="2" Width="-2" Height="22" CaptionWidth="100"
      Help="Determines whether tabbed dialogs use text or icons">
        <DataField DataType="enum"/>
      </Edit>

      <Edit Name="prpAppStatusMessageAlignment" Caption="Msg. window" Expert="1" X="2" Width="-2" Height="22" CaptionWidth="100"
        Help="Defines the alignment of the status message box, either centered or in the top left corner.">
        <DataField DataType="enum"/>
      </Edit>

      <Edit Name="prpDialogStyle" Caption="Dialog style" Expert="1"  X="2" Width="-2" Height="22" CaptionWidth="100"
        Help="Determines display size of dialogs.">
        <DataField DataType="enum"/>
      </Edit>

      <Edit Name="prpAppInverseInfoBox" Caption="Inverse InfoBoxes" Expert="1" X="2" Width="-2" Height="22" CaptionWidth="100"
        Help="If true, the InfoBoxes are white on black, otherwise black on white.">
        <DataField DataType="boolean"/>
      </Edit>
    
      <Edit Name="prpAppInfoBoxColors" Caption="Colored InfoBoxes" Expert="1" X="2" Width="-2" Height="22" CaptionWidth="100"
        Help="If true, certain InfoBoxes will have coloured text.  For example, the active waypoint infobox will be blue when the glider is above final glide.">
        <DataField DataType="boolean"/>
      </Edit>
  
      <Edit Name="prpAppInfoBoxBorder" Caption="InfoBox border" Expert="1" X="2" Width="-2" Height="22" CaptionWidth="100"
        Help="Two styles for infobox borders are available:&#10;[Box] Draws boxes around each infobox.&#10;[Tab] Draws a tab at the top of the infobox across the title.">
        <DataField DataType="enum"/>
      </Edit>

    </Panel>

    <Panel Name="frmPages">
      <Edit Name="prpPageLayout0" Caption="Page 1" X="2" Width="-2" Height="22" CaptionWidth="50"
         Help="Determines the information displayed on different screen pages.">
        <DataField DataType="enum" />
      </Edit>
      <Edit Name="prpPageLayout1" Caption="Page 2" X="2" Width="-2" Height="22" CaptionWidth="50"
         Help="Determines the information displayed on different screen pages.">
        <DataField DataType="enum" />
      </Edit>
      <Edit Name="prpPageLayout2" Caption="Page 3" X="2" Width="-2" Height="22" CaptionWidth="50"
         Help="Determines the information displayed on different screen pages.">
        <DataField DataType="enum" />
      </Edit>
      <Edit Name="prpPageLayout3" Caption="Page 4" Expert="1" X="2" Width="-2" Height="22" CaptionWidth="50"
         Help="Determines the information displayed on different screen pages.">
        <DataField DataType="enum" />
      </Edit>
      <Edit Name="prpPageLayout4" Caption="Page 5" Expert="1" X="2" Width="-2" Height="22" CaptionWidth="50"
         Help="Determines the information displayed on different screen pages.">
        <DataField DataType="enum" />
      </Edit>
      <Edit Name="prpPageLayout5" Caption="Page 6" Expert="1" X="2" Width="-2" Height="22" CaptionWidth="50"
         Help="Determines the information displayed on different screen pages.">
        <DataField DataType="enum" />
      </Edit>
      <Edit Name="prpPageLayout6" Caption="Page 7" Expert="1" X="2" Width="-2" Height="22" CaptionWidth="50"
         Help="Determines the information displayed on different screen pages.">
        <DataField DataType="enum" />
      </Edit>
      <Edit Name="prpPageLayout7" Caption="Page 8" Expert="1" X="2" Width="-2" Height="22" CaptionWidth="50"
         Help="Determines the information displayed on different screen pages.">
        <DataField DataType="enum" />
      </Edit>
    </Panel>

    <Panel Name="frmInfoBoxes">
      <Button Name="cmdInfoBoxesPanel0" X="2" Width="-2" Height="22"/>
      <Button Name="cmdInfoBoxesPanel1" X="2" Width="-2" Height="22"/>
      <Button Name="cmdInfoBoxesPanel2" X="2" Width="-2" Height="22"/>
      <Button Name="cmdInfoBoxesPanel3" Expert="1" X="2" Width="-2" Height="22"/>
      <Button Name="cmdInfoBoxesPanel4" Expert="1" X="2" Width="-2" Height="22"/>
      <Button Name="cmdInfoBoxesPanel5" Expert="1" X="2" Width="-2" Height="22"/>
      <Button Name="cmdInfoBoxesPanel6" Expert="1" X="2" Width="-2" Height="22"/>
      <Button Name="cmdInfoBoxesPanel7" Expert="1" X="2" Width="-2" Height="22"/>
    </Panel>

    <Panel Name="frmSpecials">
      <Edit Name="prpAppInfoBoxModel" Caption="Device model" X="2" Width="-2" Height="22" CaptionWidth="150"
        Help="Select your PNA model to make full use of its hardware capabilities. If it is not included, use Generic type.">
        <DataField DataType="enum"/>
      </Edit>
    </Panel>
  </Tabbed>
</Form><|MERGE_RESOLUTION|>--- conflicted
+++ resolved
@@ -398,28 +398,14 @@
           <DataField DataType="double" DisplayFormat="%.2f %s" EditFormat="%.2f" Min="-10" Max="0" Step="0.05" OnDataAccess="PolarConfigPanel::OnFieldData" />
         </Edit>
         
-<<<<<<< HEAD
-        <Edit Name="prpPolarReferenceMass" Caption="Reference mass" Expert="1" Y="62" Width="-2" Height="22" CaptionWidth="150">
-          <DataField DataType="double" DisplayFormat="%.0f kg" EditFormat="%.0f" Min="0" Max="1000" Step="5" OnDataAccess="PolarConfigPanel::OnFieldData" />
-        </Edit>
-=======
-        <Edit Name="prpPolarMassDry" Caption="Ref. mass; max. ballast" Expert="1" Y="62" Width="182" Height="22" CaptionWidth="133"
+        <Edit Name="prpPolarReferenceMass" Caption="Reference mass" Expert="1" Y="62" Width="-2" Height="22" CaptionWidth="150"
           Help="Reference weight at which the given polar is valid.">
           <DataField DataType="double" DisplayFormat="%.0f kg" EditFormat="%.0f" Min="0" Max="1000" Step="5" OnDataAccess="PolarConfigPanel::OnFieldData" />
         </Edit>
-        <Edit Name="prpPolarMaxBallast" Caption="Max. ballast" X="182" Expert="1" Y="62" Width="50" Height="22" CaptionWidth="1"
-          Help="Optional the amount of water ballast XCSoar refers to as 100% ballast. Set to zero if it does not apply.">
-          <DataField DataType="double" DisplayFormat="%.0f l" EditFormat="%.0f" Min="0" Max="500" Step="5" OnDataAccess="PolarConfigPanel::OnFieldData" />
-        </Edit>
-
-        <Edit Name="prpPolarWingArea" Caption="Wing area" Expert="1" Y="84" Width="232" Height="22" CaptionWidth="133"
-          Help="Optional specification of the wing area.">
-          <DataField DataType="double" DisplayFormat="%.1f m^2" EditFormat="%.1f" Min="0" Max="20" Step="0.1" OnDataAccess="PolarConfigPanel::OnFieldData" />
-        </Edit>
->>>>>>> 36bce353
-      </Panel>
-
-      <Edit Name="prpPolarWingArea" Caption="Wing area" Expert="1" X="2" Width="-2" Height="22" CaptionWidth="150">
+      </Panel>
+
+      <Edit Name="prpPolarWingArea" Caption="Wing area" Expert="1" X="2" Width="-2" Height="22" CaptionWidth="150"
+        Help="Optional specification of the wing area.">
         <DataField DataType="double" DisplayFormat="%.1f m^2" EditFormat="%.1f" Min="0" Max="20" Step="0.1" OnDataAccess="PolarConfigPanel::OnFieldData" />
       </Edit>
 
@@ -433,7 +419,8 @@
         <DataField DataType="double" DisplayFormat="%.0f %%" EditFormat="%.0f" Min="50" Max="150" Step="1"/>
       </Edit>
 
-      <Edit Name="prpPolarMaxBallast" Caption="Max. ballast" Expert="1" X="2" Width="-2" Height="22" CaptionWidth="150">
+      <Edit Name="prpPolarMaxBallast" Caption="Max. ballast" Expert="1" X="2" Width="-2" Height="22" CaptionWidth="150"
+        Help="Optional the amount of water ballast XCSoar refers to as 100% ballast. Set to zero if it does not apply.">
         <DataField DataType="double" DisplayFormat="%.0f l" EditFormat="%.0f" Min="0" Max="500" Step="5" OnDataAccess="PolarConfigPanel::OnFieldData" />
       </Edit>
     
