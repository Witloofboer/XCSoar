<?xml version="1.0"?>

<Form X="5" Y="5" Width="240" Height="231" Caption="Status">
  <Button Name="cmdClose" Caption="Close" X="2" Y="2" Width="60" Height="28" />
  <SymbolButton Name="cmdPrev" Caption="&lt;" X="165" Y="2" Width="35" Height="28" OnClick="OnPrevClicked" />
  <SymbolButton Name="cmdNext" Caption="&gt;" X="202" Y="2" Width="35" Height="28" OnClick="OnNextClicked" />

  <Tabbed Name="tabbed" X="0" Y="32">
    <Panel Name="frmStatusFlight">
<<<<<<< HEAD
      <Edit Name="prpLatitude" Caption="Latitude" X="2" Width="235" Height="22" CaptionWidth="120" ReadOnly="1" />
      <Edit Name="prpLongitude" Caption="Longitude" X="2" Width="235" Height="22" CaptionWidth="120" ReadOnly="1" />
      <Edit Name="prpAltitude" Caption="Altitude" X="2" Width="235" Height="22" CaptionWidth="120" ReadOnly="1" />
      <Edit Name="prpMaxHeightGain" Caption="Max. height gain" X="2" Width="235" Height="22" CaptionWidth="120" ReadOnly="1" />
      <Edit Name="prpNear" Caption="Near" X="2" Width="235" Height="22" CaptionWidth="120" ReadOnly="1" />
      <Edit Name="prpBearing" Caption="Bearing" X="2" Width="235" Height="22" CaptionWidth="120" ReadOnly="1" />
      <Edit Name="prpDistance" Caption="Distance" X="2" Width="235" Height="22" CaptionWidth="120" ReadOnly="1" />
    </Panel>
  
    <Panel Name="frmStatusSystem">
      <Edit Name="prpGPS" Caption="GPS lock" X="2" Width="235" Height="22" CaptionWidth="120" ReadOnly="1" />
      <Edit Name="prpNumSat" Caption="Satellites in view" X="2" Width="235" Height="22" CaptionWidth="120" ReadOnly="1" />
      <Edit Name="prpVario" Caption="Variometer" X="2" Width="235" Height="22" CaptionWidth="120" ReadOnly="1" />
      <Edit Name="prpFLARM" Caption="FLARM" X="2" Width="235" Height="22" CaptionWidth="120" ReadOnly="1" />
      <Edit Name="prpLogger" Caption="Logger" X="2" Width="235" Height="22" CaptionWidth="120" ReadOnly="1" />
      <Edit Name="prpDeclared" Caption="Declared" X="2" Width="235" Height="22" CaptionWidth="120" ReadOnly="1" />
      <Edit Name="prpBattery" Caption="Supply voltage" X="2" Width="235" Height="22" CaptionWidth="120" ReadOnly="1" />
=======
      <Edit Name="prpLatitude" Caption="Latitude" X="2" Width="-2" Height="22" CaptionWidth="120" ReadOnly="1" />
      <Edit Name="prpLongitude" Caption="Longitude" X="2" Width="-2" Height="22" CaptionWidth="120" ReadOnly="1" />
      <Edit Name="prpAltitude" Caption="Altitude" X="2" Width="-2" Height="22" CaptionWidth="120" ReadOnly="1" />
      <Edit Name="prpMaxHeightGain" Caption="Max height gain" X="2" Width="-2" Height="22" CaptionWidth="120" ReadOnly="1" />
      <Edit Name="prpNear" Caption="Near" X="2" Width="-2" Height="22" CaptionWidth="120" ReadOnly="1" />
      <Edit Name="prpBearing" Caption="Bearing" X="2" Width="-2" Height="22" CaptionWidth="120" ReadOnly="1" />
      <Edit Name="prpDistance" Caption="Distance" X="2" Width="-2" Height="22" CaptionWidth="120" ReadOnly="1" />
    </Panel>
  
    <Panel Name="frmStatusSystem">
      <Edit Name="prpGPS" Caption="GPS lock" X="2" Width="-2" Height="22" CaptionWidth="120" ReadOnly="1" />
      <Edit Name="prpNumSat" Caption="Satellites in view" X="2" Width="-2" Height="22" CaptionWidth="120" ReadOnly="1" />
      <Edit Name="prpVario" Caption="Vario" X="2" Width="-2" Height="22" CaptionWidth="120" ReadOnly="1" />
      <Edit Name="prpFLARM" Caption="FLARM" X="2" Width="-2" Height="22" CaptionWidth="120" ReadOnly="1" />
      <Edit Name="prpLogger" Caption="Logger" X="2" Width="-2" Height="22" CaptionWidth="120" ReadOnly="1" />
      <Edit Name="prpDeclared" Caption="Declared" X="2" Width="-2" Height="22" CaptionWidth="120" ReadOnly="1" />
      <Edit Name="prpBattery" Caption="Supply voltage" X="2" Width="-2" Height="22" CaptionWidth="120" ReadOnly="1" />
>>>>>>> 2ff3a5ca
    </Panel>
  
    <Panel Name="frmStatusTask">
      <Edit Name="prpTaskTime" Caption="Assigned task time" X="2" Width="-2" Height="22" CaptionWidth="150" ReadOnly="1" />
      <Edit Name="prpETETime" Caption="Estimated task time" X="2" Width="-2" Height="22" CaptionWidth="150" ReadOnly="1" />
      <Edit Name="prpRemainingTime" Caption="Remaining time" X="2" Width="-2" Height="22" CaptionWidth="150" ReadOnly="1" />
      <Edit Name="prpTaskDistance" Caption="Task distance" X="2" Width="-2" Height="22" CaptionWidth="150" ReadOnly="1" />
      <Edit Name="prpRemainingDistance" Caption="Remaining distance" X="2" Width="-2" Height="22" CaptionWidth="150" ReadOnly="1" />
      <Edit Name="prpEstimatedSpeed" Caption="Speed estimated" X="2" Width="-2" Height="22" CaptionWidth="150" ReadOnly="1" />
      <Edit Name="prpAverageSpeed" Caption="Speed average" X="2" Width="-2" Height="22" CaptionWidth="150" ReadOnly="1" />
    </Panel>
  
    <Panel Name="frmStatusRules">
<<<<<<< HEAD
      <Edit Name="prpValidStart" Caption="Valid start" X="2" Width="235" Height="22" CaptionWidth="120" ReadOnly="1" />
      <Edit Name="prpStartTime" Caption="Start time" X="2" Width="235" Height="22" CaptionWidth="120" ReadOnly="1" />
      <Edit Name="prpStartHeight" Caption="Start alt." X="2" Width="235" Height="22" CaptionWidth="120" ReadOnly="1" />
      <Edit Name="prpStartPoint" Caption="Start point" X="2" Width="235" Height="22" CaptionWidth="120" ReadOnly="1" />
      <Edit Name="prpStartSpeed" Caption="Start speed" X="2" Width="235" Height="22" CaptionWidth="120" ReadOnly="1" />
      <Edit Name="prpFinishAlt" Caption="Finish min. alt." X="2" Width="235" Height="22" CaptionWidth="120" ReadOnly="1" />
      <Edit Name="prpValidFinish" Caption="Valid finish" X="2" Width="235" Height="22" CaptionWidth="120" ReadOnly="1" />
=======
      <Edit Name="prpValidStart" Caption="Valid start" X="2" Width="-2" Height="22" CaptionWidth="120" ReadOnly="1" />
      <Edit Name="prpStartTime" Caption="Start time" X="2" Width="-2" Height="22" CaptionWidth="120" ReadOnly="1" />
      <Edit Name="prpStartHeight" Caption="Start alt" X="2" Width="-2" Height="22" CaptionWidth="120" ReadOnly="1" />
      <Edit Name="prpStartPoint" Caption="Start point" X="2" Width="-2" Height="22" CaptionWidth="120" ReadOnly="1" />
      <Edit Name="prpStartSpeed" Caption="Start speed" X="2" Width="-2" Height="22" CaptionWidth="120" ReadOnly="1" />
      <Edit Name="prpFinishAlt" Caption="Finish alt min" X="2" Width="-2" Height="22" CaptionWidth="120" ReadOnly="1" />
      <Edit Name="prpValidFinish" Caption="Valid finish" X="2" Width="-2" Height="22" CaptionWidth="120" ReadOnly="1" />
>>>>>>> 2ff3a5ca
    </Panel>
  
    <Panel Name="frmStatusTimes">
      <Edit Name="prpLocalTime" Caption="Local time" X="2" Width="-2" Height="22" CaptionWidth="120" ReadOnly="1" />
      <Edit Name="prpFlightTime" Caption="Flight time" X="2" Width="-2" Height="22" CaptionWidth="120" ReadOnly="1" />
      <Edit Name="prpTakeoffTime" Caption="Takeoff time" X="2" Width="-2" Height="22" CaptionWidth="120" ReadOnly="1" />
      <Edit Name="prpLandingTime" Caption="Landing time" X="2" Width="-2" Height="22" CaptionWidth="120" ReadOnly="1" />
      <Edit Name="prpSunset" Caption="Sunset" X="2" Width="-2" Height="22" CaptionWidth="120" ReadOnly="1" />
    </Panel>
  </Tabbed>
</Form><|MERGE_RESOLUTION|>--- conflicted
+++ resolved
@@ -7,29 +7,10 @@
 
   <Tabbed Name="tabbed" X="0" Y="32">
     <Panel Name="frmStatusFlight">
-<<<<<<< HEAD
-      <Edit Name="prpLatitude" Caption="Latitude" X="2" Width="235" Height="22" CaptionWidth="120" ReadOnly="1" />
-      <Edit Name="prpLongitude" Caption="Longitude" X="2" Width="235" Height="22" CaptionWidth="120" ReadOnly="1" />
-      <Edit Name="prpAltitude" Caption="Altitude" X="2" Width="235" Height="22" CaptionWidth="120" ReadOnly="1" />
-      <Edit Name="prpMaxHeightGain" Caption="Max. height gain" X="2" Width="235" Height="22" CaptionWidth="120" ReadOnly="1" />
-      <Edit Name="prpNear" Caption="Near" X="2" Width="235" Height="22" CaptionWidth="120" ReadOnly="1" />
-      <Edit Name="prpBearing" Caption="Bearing" X="2" Width="235" Height="22" CaptionWidth="120" ReadOnly="1" />
-      <Edit Name="prpDistance" Caption="Distance" X="2" Width="235" Height="22" CaptionWidth="120" ReadOnly="1" />
-    </Panel>
-  
-    <Panel Name="frmStatusSystem">
-      <Edit Name="prpGPS" Caption="GPS lock" X="2" Width="235" Height="22" CaptionWidth="120" ReadOnly="1" />
-      <Edit Name="prpNumSat" Caption="Satellites in view" X="2" Width="235" Height="22" CaptionWidth="120" ReadOnly="1" />
-      <Edit Name="prpVario" Caption="Variometer" X="2" Width="235" Height="22" CaptionWidth="120" ReadOnly="1" />
-      <Edit Name="prpFLARM" Caption="FLARM" X="2" Width="235" Height="22" CaptionWidth="120" ReadOnly="1" />
-      <Edit Name="prpLogger" Caption="Logger" X="2" Width="235" Height="22" CaptionWidth="120" ReadOnly="1" />
-      <Edit Name="prpDeclared" Caption="Declared" X="2" Width="235" Height="22" CaptionWidth="120" ReadOnly="1" />
-      <Edit Name="prpBattery" Caption="Supply voltage" X="2" Width="235" Height="22" CaptionWidth="120" ReadOnly="1" />
-=======
       <Edit Name="prpLatitude" Caption="Latitude" X="2" Width="-2" Height="22" CaptionWidth="120" ReadOnly="1" />
       <Edit Name="prpLongitude" Caption="Longitude" X="2" Width="-2" Height="22" CaptionWidth="120" ReadOnly="1" />
       <Edit Name="prpAltitude" Caption="Altitude" X="2" Width="-2" Height="22" CaptionWidth="120" ReadOnly="1" />
-      <Edit Name="prpMaxHeightGain" Caption="Max height gain" X="2" Width="-2" Height="22" CaptionWidth="120" ReadOnly="1" />
+      <Edit Name="prpMaxHeightGain" Caption="Max. height gain" X="2" Width="-2" Height="22" CaptionWidth="120" ReadOnly="1" />
       <Edit Name="prpNear" Caption="Near" X="2" Width="-2" Height="22" CaptionWidth="120" ReadOnly="1" />
       <Edit Name="prpBearing" Caption="Bearing" X="2" Width="-2" Height="22" CaptionWidth="120" ReadOnly="1" />
       <Edit Name="prpDistance" Caption="Distance" X="2" Width="-2" Height="22" CaptionWidth="120" ReadOnly="1" />
@@ -38,12 +19,11 @@
     <Panel Name="frmStatusSystem">
       <Edit Name="prpGPS" Caption="GPS lock" X="2" Width="-2" Height="22" CaptionWidth="120" ReadOnly="1" />
       <Edit Name="prpNumSat" Caption="Satellites in view" X="2" Width="-2" Height="22" CaptionWidth="120" ReadOnly="1" />
-      <Edit Name="prpVario" Caption="Vario" X="2" Width="-2" Height="22" CaptionWidth="120" ReadOnly="1" />
+      <Edit Name="prpVario" Caption="Variometer" X="2" Width="-2" Height="22" CaptionWidth="120" ReadOnly="1" />
       <Edit Name="prpFLARM" Caption="FLARM" X="2" Width="-2" Height="22" CaptionWidth="120" ReadOnly="1" />
       <Edit Name="prpLogger" Caption="Logger" X="2" Width="-2" Height="22" CaptionWidth="120" ReadOnly="1" />
       <Edit Name="prpDeclared" Caption="Declared" X="2" Width="-2" Height="22" CaptionWidth="120" ReadOnly="1" />
       <Edit Name="prpBattery" Caption="Supply voltage" X="2" Width="-2" Height="22" CaptionWidth="120" ReadOnly="1" />
->>>>>>> 2ff3a5ca
     </Panel>
   
     <Panel Name="frmStatusTask">
@@ -57,23 +37,13 @@
     </Panel>
   
     <Panel Name="frmStatusRules">
-<<<<<<< HEAD
-      <Edit Name="prpValidStart" Caption="Valid start" X="2" Width="235" Height="22" CaptionWidth="120" ReadOnly="1" />
-      <Edit Name="prpStartTime" Caption="Start time" X="2" Width="235" Height="22" CaptionWidth="120" ReadOnly="1" />
-      <Edit Name="prpStartHeight" Caption="Start alt." X="2" Width="235" Height="22" CaptionWidth="120" ReadOnly="1" />
-      <Edit Name="prpStartPoint" Caption="Start point" X="2" Width="235" Height="22" CaptionWidth="120" ReadOnly="1" />
-      <Edit Name="prpStartSpeed" Caption="Start speed" X="2" Width="235" Height="22" CaptionWidth="120" ReadOnly="1" />
-      <Edit Name="prpFinishAlt" Caption="Finish min. alt." X="2" Width="235" Height="22" CaptionWidth="120" ReadOnly="1" />
-      <Edit Name="prpValidFinish" Caption="Valid finish" X="2" Width="235" Height="22" CaptionWidth="120" ReadOnly="1" />
-=======
       <Edit Name="prpValidStart" Caption="Valid start" X="2" Width="-2" Height="22" CaptionWidth="120" ReadOnly="1" />
       <Edit Name="prpStartTime" Caption="Start time" X="2" Width="-2" Height="22" CaptionWidth="120" ReadOnly="1" />
-      <Edit Name="prpStartHeight" Caption="Start alt" X="2" Width="-2" Height="22" CaptionWidth="120" ReadOnly="1" />
+      <Edit Name="prpStartHeight" Caption="Start alt." X="2" Width="-2" Height="22" CaptionWidth="120" ReadOnly="1" />
       <Edit Name="prpStartPoint" Caption="Start point" X="2" Width="-2" Height="22" CaptionWidth="120" ReadOnly="1" />
       <Edit Name="prpStartSpeed" Caption="Start speed" X="2" Width="-2" Height="22" CaptionWidth="120" ReadOnly="1" />
-      <Edit Name="prpFinishAlt" Caption="Finish alt min" X="2" Width="-2" Height="22" CaptionWidth="120" ReadOnly="1" />
+      <Edit Name="prpFinishAlt" Caption="Finish min. alt." X="2" Width="-2" Height="22" CaptionWidth="120" ReadOnly="1" />
       <Edit Name="prpValidFinish" Caption="Valid finish" X="2" Width="-2" Height="22" CaptionWidth="120" ReadOnly="1" />
->>>>>>> 2ff3a5ca
     </Panel>
   
     <Panel Name="frmStatusTimes">
