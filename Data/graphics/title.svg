--- conflicted
+++ resolved
@@ -117,14 +117,8 @@
        inkscape:label="versionno"><tspan
          sodipodi:role="line"
          id="tspan9395-4-7-2"
-<<<<<<< HEAD
-         x="77.328018"
-         y="13.740547"
-         style="font-size:17.93197632px;font-style:normal;font-variant:normal;font-weight:bold;font-stretch:normal;fill:#3f76a8;fill-opacity:1;font-family:DejaVu Sans;-inkscape-font-specification:DejaVu Sans Bold">6.1</tspan></text>
-=======
          x="77.828217"
          y="13.240745"
-         style="font-size:17.93197632px;font-style:normal;font-variant:normal;font-weight:bold;font-stretch:normal;fill:#3f76a8;fill-opacity:1;font-family:DejaVu Sans;-inkscape-font-specification:DejaVu Sans Bold">6.0</tspan></text>
->>>>>>> 7cadcbb4
+         style="font-size:17.93197632px;font-style:normal;font-variant:normal;font-weight:bold;font-stretch:normal;fill:#3f76a8;fill-opacity:1;font-family:DejaVu Sans;-inkscape-font-specification:DejaVu Sans Bold">6.1</tspan></text>
   </g>
 </svg>