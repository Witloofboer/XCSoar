--- conflicted
+++ resolved
@@ -52,18 +52,8 @@
       /* already full */
       return false;
 
-<<<<<<< HEAD
-    const Port::WaitResult wresult =
-      port.WaitRead(env, timeout.GetRemainingOrZero());
-    if (wresult != Port::WaitResult::READY)
-      return false;
-
-    const int nbytes = port.Read(dest.data, dest.size);
-    if (nbytes <= 0)
-=======
-    size_t nbytes = port.WaitAndRead(dest.data, dest.length, env, timeout);
+    size_t nbytes = port.WaitAndRead(dest.data, dest.size, env, timeout);
     if (nbytes == 0)
->>>>>>> 292a3cb9
       return false;
 
     buffer.Append(nbytes);
