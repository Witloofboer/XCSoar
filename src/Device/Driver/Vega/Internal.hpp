--- conflicted
+++ resolved
@@ -44,10 +44,6 @@
 public:
   VegaDevice(Port &_port)
     :port(_port),
-<<<<<<< HEAD
-     mc(fixed(0)), qnh(AtmosphericPressure::Standard()),
-=======
->>>>>>> fd694287
      detected(false) {}
 
   /**
