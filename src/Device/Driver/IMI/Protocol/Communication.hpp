--- conflicted
+++ resolved
@@ -95,13 +95,8 @@
                       IMIWORD parameter2 = 0, IMIWORD parameter3 = 0,
                       unsigned extraTimeout = 300, int retry = 4);
 
-<<<<<<< HEAD
   bool FlashRead(Port &port, void *buffer, unsigned address, unsigned size,
                  OperationEnvironment &env);
-=======
-  bool FlashRead(Port &port, OperationEnvironment &env,
-                 void *buffer, unsigned address, unsigned size);
->>>>>>> c76c2607
 }
 
 #endif