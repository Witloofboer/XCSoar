--- conflicted
+++ resolved
@@ -26,11 +26,8 @@
 #include "org_xcsoar_InternalGPS.h"
 #include "DeviceBlackboard.hpp"
 #include "Protection.hpp"
-<<<<<<< HEAD
 #include "OS/Clock.hpp"
-=======
 #include "Device/Geoid.h"
->>>>>>> dfecfef2
 
 InternalGPS *
 InternalGPS::create(JNIEnv *env, NativeView *native_view)
@@ -99,16 +96,11 @@
                             Angle::degrees(fixed(latitude)));
 
   if (hasAltitude) {
-<<<<<<< HEAD
-    basic.GPSAltitude = fixed(altitude);
+    fixed GeoidSeparation = LookupGeoidSeparation(basic.Location);
+    basic.GPSAltitude = fixed(altitude) - GeoidSeparation;
     basic.GPSAltitudeAvailable.update(basic.Time);
   } else
     basic.GPSAltitudeAvailable.clear();
-=======
-    fixed GeoidSeparation = LookupGeoidSeparation(basic.Location);
-    basic.GPSAltitude = fixed(altitude) - GeoidSeparation;
-  }
->>>>>>> dfecfef2
 
   if (hasBearing)
     basic.TrackBearing = Angle::degrees(fixed(bearing));
