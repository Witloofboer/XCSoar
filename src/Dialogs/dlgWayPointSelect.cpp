/*
Copyright_License {

  XCSoar Glide Computer - http://www.xcsoar.org/
  Copyright (C) 2000-2011 The XCSoar Project
  A detailed list of copyright holders can be found in the file "AUTHORS".

  This program is free software; you can redistribute it and/or
  modify it under the terms of the GNU General Public License
  as published by the Free Software Foundation; either version 2
  of the License, or (at your option) any later version.

  This program is distributed in the hope that it will be useful,
  but WITHOUT ANY WARRANTY; without even the implied warranty of
  MERCHANTABILITY or FITNESS FOR A PARTICULAR PURPOSE.  See the
  GNU General Public License for more details.

  You should have received a copy of the GNU General Public License
  along with this program; if not, write to the Free Software
  Foundation, Inc., 59 Temple Place - Suite 330, Boston, MA  02111-1307, USA.
}
*/

#include "Dialogs/Internal.hpp"
#include "Math/Earth.hpp"
#include "Screen/Layout.hpp"
#include "Compatibility/string.h"
#include "Math/FastMath.h"
#include "DataField/Base.hpp"
#include "Profile/Profile.hpp"
#include "OS/PathName.hpp"
#include "Waypoint/Waypoints.hpp"
#include "Waypoint/WaypointVisitor.hpp"
#include "Components.hpp"
#include "Compiler.h"
#include "DataField/Enum.hpp"
#include "LogFile.hpp"
#include "StringUtil.hpp"
#include "UnitsFormatter.hpp"

#include <algorithm>
#include <list>

#include <assert.h>
#include <stdlib.h>
#include <stdio.h>

static GeoPoint g_location;

static WndForm *wf = NULL;
static WndListFrame *wWayPointList = NULL;
static WndButton *wbName;
static WndProperty *wpDistance;
static WndProperty *wpDirection;
static WndProperty *wpType;

static const fixed DistanceFilter[] = {
  fixed_zero, fixed(25.0), fixed(50.0),
  fixed(75.0), fixed(100.0), fixed(150.0),
  fixed(250.0), fixed(500.0), fixed(1000.0),
};

#define DirHDG -1
static int DirectionFilter[] = {
  0, DirHDG, 360, 30, 60, 90, 120, 150, 180, 210, 240, 270, 300, 330
};

static Angle last_heading = Angle::native(fixed_zero);

/**
 * used for single-letter name search with Left/Right keys
 */
static int NameFilterIdx = -1;

static const TCHAR *const TypeFilter[] = {
  _T("*"), _T("Airport"), _T("Landable"),
  _T("Turnpoint"), _T("File 1"), _T("File 2"),
  NULL
};

enum type_filter {
  tfAll = 0,
  tfAirport,
  tfLandable,
  tfTurnpoint,
  tfFile1,
  tfFile2
};

enum {
  NAMEFILTERLEN = 10,
};

struct WayPointFilterData
{
  TCHAR name[NAMEFILTERLEN + 1];

  int distance_index;
  int direction_index;
  type_filter type_index;

  bool defined() const {
    return !string_is_empty(name) || distance_index > 0 ||
      direction_index > 0 || type_index > 0;
  }
};

static WayPointFilterData filter_data;

/**
 * Structure to hold Waypoint sorting information
 */
struct WayPointSelectInfo
{
  /** Pointer to actual waypoint (unprotected!) */
  const Waypoint* way_point;
  /** Distance in user units from observer to waypoint */
  fixed Distance;
  /** Bearing (deg true north) from observer to waypoint */
  Angle Direction;
};

struct WaypointSelectInfoVector :
  public std::vector<WayPointSelectInfo>
{
  void push_back(const Waypoint &way_point, const GeoPoint &Location) {
    WayPointSelectInfo info;

    info.way_point = &way_point;

    const GeoVector vec(Location, way_point.Location);

    info.Distance = vec.Distance;
    info.Direction = vec.Bearing;

    std::vector<WayPointSelectInfo>::push_back(info);
  }
};

static WaypointSelectInfoVector WayPointSelectInfo;
static std::list<unsigned int> LastUsedWaypointNames;

static TCHAR *
GetDirectionData(int DirectionFilterIdx)
{
  static TCHAR sTmp[12];

  if (DirectionFilterIdx == 0)
    _stprintf(sTmp, _T("%c"), '*');
  else if (DirectionFilterIdx == 1)
    _stprintf(sTmp, _T("HDG(%u")_T(DEG)_T(")"),
<<<<<<< HEAD
              uround(XCSoarInterface::Basic().Heading.as_bearing().value_degrees()));
  else
    _stprintf(sTmp, _T("%d")_T(DEG), DirectionFilter[DirectionFilterIdx]);
=======
              uround(last_heading.as_bearing().value_degrees()));
  } else
  _stprintf(sTmp, _T("%d")_T(DEG), DirectionFilter[DirectionFilterIdx]);
>>>>>>> 6694b0dc

  return sTmp;
}

static void
InitializeDirection(bool bOnlyHeading)
{
  // initialize datafieldenum for Direction
  if (wpDirection) {
    DataFieldEnum* dfe;
    dfe = (DataFieldEnum*)wpDirection->GetDataField();
    if (!bOnlyHeading) {
      for (unsigned int i = 0;
           i < sizeof(DirectionFilter) / sizeof(DirectionFilter[0]); i++)
        dfe->addEnumText(GetDirectionData(i));

      dfe->SetAsInteger(filter_data.direction_index);
    }
    // update heading value to current heading
    dfe->replaceEnumText(1,GetDirectionData(1));
    wpDirection->RefreshDisplay();
  }
}

static void
PrepareData(void)
{
  TCHAR sTmp[15];

  filter_data.name[0] = _T('\0');

  wbName->SetCaption(_T("*"));

  // initialize datafieldenum for Distance
  if (wpDistance) {
    DataFieldEnum* dfe;
    dfe = (DataFieldEnum*)wpDistance->GetDataField();
    dfe->addEnumText(_T("*"));
    for (unsigned i = 1;
         i < sizeof(DistanceFilter) / sizeof(DistanceFilter[0]); i++) {
      _stprintf(sTmp, _T("%.0f%s"), (double)DistanceFilter[i],
                Units::GetDistanceName());
      dfe->addEnumText(sTmp);
    }
    dfe->SetAsInteger(filter_data.distance_index);
    wpDistance->RefreshDisplay();
  }

  InitializeDirection(false);

  // initialize datafieldenum for Type
  if (wpType) {
    DataFieldEnum* dfe;
    dfe = (DataFieldEnum*)wpType->GetDataField();
    dfe->addEnumTexts(TypeFilter);

    TCHAR szFile[MAX_PATH];
    const TCHAR * t;
    if (Profile::GetPath(szProfileWayPointFile, szFile)) {
      t = BaseName(szFile);
      dfe->replaceEnumText(4, t);
    }
    if (Profile::GetPath(szProfileAdditionalWayPointFile, szFile)) {
      t = BaseName(szFile);
      dfe->replaceEnumText(5, t);
    }
    dfe->SetAsInteger(filter_data.type_index);
    wpType->RefreshDisplay();
  }
}

class FilterWaypointVisitor:
  public WaypointVisitor,
  private WayPointFilterData
{
  const GeoPoint location;
  const Angle heading;
  WaypointSelectInfoVector &vector;

private:
  static bool
  compare_type(const Waypoint &wp, int type_index)
  {
    switch (type_index) {
    case 0:
      return true;

    case 1:
      return wp.is_airport();

    case 2:
      return wp.is_landable();

    case 3:
      return wp.is_turnpoint();

    case 4:
    case 5:
      return wp.FileNum == type_index - 4;
    }

    /* not reachable */
    return false;
  }

  static bool
  compare_direction(const Waypoint &wp, int direction_index,
                    GeoPoint location, Angle heading)
  {
    if (direction_index <= 0)
      return true;

    int a = DirectionFilter[filter_data.direction_index];
<<<<<<< HEAD
    Angle angle = (a == DirHDG) ?
                  last_heading = heading : Angle::degrees(fixed(a));
=======
    Angle angle = (a == DirHDG) ? heading : Angle::degrees(fixed(a));
>>>>>>> 6694b0dc

    const GeoVector vec(location, wp.Location);
    fixed DirectionErr = (vec.Bearing - angle).as_delta().magnitude_degrees();

    return DirectionErr < fixed(18);
  }

  static bool
  compare_name(const Waypoint &wp, const TCHAR *name)
  {
    return _tcsnicmp(wp.Name.c_str(), name, _tcslen(name)) == 0;
  }

public:
  FilterWaypointVisitor(const WayPointFilterData &filter,
                        GeoPoint _location, Angle _heading,
                        WaypointSelectInfoVector &_vector)
    :WayPointFilterData(filter), location(_location), heading(_heading),
     vector(_vector) {}

  void Visit(const Waypoint &wp) {
    if (compare_type(wp, type_index) &&
        (filter_data.distance_index == 0 || compare_name(wp, name)) &&
        compare_direction(wp, direction_index, location, heading))
      vector.push_back(wp, location);
  }
};

static bool
WaypointDistanceCompare(const struct WayPointSelectInfo &a,
                        const struct WayPointSelectInfo &b)
{
  return a.Distance < b.Distance;
}

static void
FillList(WaypointSelectInfoVector &dest, const Waypoints &src,
         GeoPoint location, Angle heading, const WayPointFilterData &filter)
{
  dest.clear();

  if (!filter.defined() && src.size() >= 500)
    return;

  FilterWaypointVisitor visitor(filter, location, heading, dest);

  if (filter.distance_index > 0)
    src.visit_within_radius(location, Units::ToSysDistance(
        DistanceFilter[filter.distance_index]), visitor);
  else
    src.visit_name_prefix(filter.name, visitor);

  if (filter.distance_index > 0 || filter.direction_index > 0)
    std::sort(dest.begin(), dest.end(), WaypointDistanceCompare);
}

static void
FillLastUsedList(WaypointSelectInfoVector &dest,
                 const std::list<unsigned int> src, const Waypoints &waypoints,
                 GeoPoint location)
{
  dest.clear();

  if (src.empty())
    return;

  for (std::list<unsigned int>::const_reverse_iterator it = src.rbegin();
       it != src.rend(); it++) {
    const Waypoint* wp = waypoints.lookup_id(*it);
    if (wp == NULL)
      continue;

    dest.push_back(*wp, location);
  }
}

static void
UpdateList()
{
  FillList(WayPointSelectInfo, way_points, g_location,
          last_heading, filter_data);

  if (WayPointSelectInfo.empty())
    FillLastUsedList(WayPointSelectInfo, LastUsedWaypointNames,
                     way_points, g_location);

  wWayPointList->SetLength(std::max(1, (int)WayPointSelectInfo.size()));
  wWayPointList->SetOrigin(0);
  wWayPointList->SetCursorIndex(0);
  wWayPointList->invalidate();
}

static const TCHAR *
WaypointNameAllowedCharacters(const TCHAR *prefix)
{
  static TCHAR buffer[256];
  return way_points.suggest_name_prefix(prefix, buffer,
                                        sizeof(buffer) / sizeof(buffer[0]));
}

static void
NameButtonUpdateChar()
{
  const TCHAR * NameFilter = WaypointNameAllowedCharacters(_T(""));
  if (NameFilterIdx == -1) {
    filter_data.name[0] = '\0';
    wbName->SetCaption(_T("*"));
  } else {
    filter_data.name[0] = NameFilter[NameFilterIdx];
    filter_data.name[1] = '\0';
    wbName->SetCaption(filter_data.name);
  }

  UpdateList();
}

static void
OnFilterNameButtonRight(gcc_unused WndButton &button)
{
  const TCHAR * NameFilter = WaypointNameAllowedCharacters(_T(""));
  NameFilterIdx++;
  if (NameFilterIdx > (int)(_tcslen(NameFilter) - 2))
    NameFilterIdx = -1;

  NameButtonUpdateChar();
}

static void
OnFilterNameButtonLeft(gcc_unused WndButton &button)
{
  const TCHAR * NameFilter = WaypointNameAllowedCharacters(_T(""));
  if (NameFilterIdx == -1)
    NameFilterIdx = (int)(_tcslen(NameFilter)-1);
  else
    NameFilterIdx--;

  NameButtonUpdateChar();
}

static void
OnFilterNameButton(gcc_unused WndButton &button)
{
  TCHAR newNameFilter[NAMEFILTERLEN + 1];
  _tcsncpy(newNameFilter, filter_data.name, NAMEFILTERLEN);
  dlgTextEntryShowModal(newNameFilter, NAMEFILTERLEN,
                        WaypointNameAllowedCharacters);

  int i = _tcslen(newNameFilter) - 1;
  while (i >= 0) {
    if (newNameFilter[i] != _T(' '))
      break;

    newNameFilter[i] = 0;
    i--;
  }

  _tcsncpy(filter_data.name, newNameFilter, NAMEFILTERLEN);

  if (wbName) {
    if (string_is_empty(filter_data.name))
      wbName->SetCaption(_T("*"));
    else
      wbName->SetCaption(filter_data.name);
  }

  UpdateList();
}

static void
OnFilterDistance(DataField *Sender, DataField::DataAccessKind_t Mode)
{
  switch (Mode) {
  case DataField::daChange:
  case DataField::daInc:
  case DataField::daDec:
    filter_data.distance_index = Sender->GetAsInteger();
    UpdateList();
    break;

  case DataField::daSpecial:
    return;
  }
}

static void
OnFilterDirection(DataField *Sender, DataField::DataAccessKind_t Mode)
{
  switch (Mode) {
  case DataField::daChange:
  case DataField::daInc:
  case DataField::daDec:
    filter_data.direction_index = Sender->GetAsInteger();
    UpdateList();
    break;

  case DataField::daSpecial:
    return;
  }
}

static void
OnFilterType(DataField *Sender, DataField::DataAccessKind_t Mode)
{
  switch (Mode) {
  case DataField::daChange:
  case DataField::daInc:
  case DataField::daDec:
    filter_data.type_index = (type_filter)Sender->GetAsInteger();
    UpdateList();
    break;

  case DataField::daSpecial:
    return;
  }
}

static void
PaintWaypoint(Canvas &canvas, const RECT rc,
              const struct WayPointSelectInfo &info)
{
  const Waypoint &way_point = *info.way_point;

  int w0, w1, w2, w3, x;
  w0 = rc.right - rc.left - Layout::FastScale(4);
  w1 = canvas.text_width(_T("XXX"));
  w2 = canvas.text_width(_T(" 000km"));
  w3 = canvas.text_width(_T(" 000")_T(DEG));

  x = w0 - w1 - w2 - w3;

  canvas.text_clipped(rc.left + Layout::FastScale(2),
                      rc.top + Layout::FastScale(2),
                      x - Layout::FastScale(5), way_point.Name.c_str());

  TCHAR buffer[12];
  buffer[0] = '\0';
  buffer[1] = '\0';
  buffer[2] = '\0';

  if (way_point.Flags.Home)
    buffer[0] = 'H';
  else if (way_point.is_airport())
    buffer[0] = 'A';
  else if (way_point.is_landable())
    buffer[0] = 'L';

  if (way_point.Flags.TurnPoint) {
    if (buffer[0] == '\0')
      buffer[0] = 'T';
    else
      buffer[1] = 'T';
  }

  // left justified
  canvas.text(rc.left + x, rc.top + Layout::FastScale(2), buffer);

  // right justified after waypoint flags
  Units::FormatUserDistance(info.Distance, buffer,
                            sizeof(buffer) / sizeof(buffer[0]));
  x = w0 - w3 - canvas.text_width(buffer);
  canvas.text(rc.left + x, rc.top + Layout::FastScale(2), buffer);

  // right justified after distance
  _stprintf(buffer, _T("%u")_T(DEG), uround(info.Direction.value_degrees()));
  x = w0 - canvas.text_width(buffer);
  canvas.text(rc.left + x, rc.top + Layout::FastScale(2), buffer);
}

static void
OnPaintListItem(Canvas &canvas, const RECT rc, unsigned i)
{
  if (WayPointSelectInfo.empty()) {
    assert(i == 0);

    canvas.text(rc.left + Layout::FastScale(2), rc.top + Layout::FastScale(2),
                filter_data.defined() || way_points.empty()
                ? _("No Match!")
                : _("Choose a filter or click here"));
    return;
  }

  assert(i < WayPointSelectInfo.size());

  PaintWaypoint(canvas, rc, WayPointSelectInfo[i]);
}

static void
OnWaypointListEnter(unsigned i)
{
  if (WayPointSelectInfo.size() > 0)
    wf->SetModalResult(mrOK);
  else
    OnFilterNameButton(*wbName);
}

static void
OnWPSSelectClicked(gcc_unused WndButton &button)
{
  OnWaypointListEnter(0);
}

static void
OnWPSCloseClicked(gcc_unused WndButton &button)
{
  wf->SetModalResult(mrCancel);
}

static void
OnTimerNotify(WndForm &Sender)
{
  (void)Sender;
  if (filter_data.direction_index == 1 && !XCSoarInterface::Calculated().Circling) {
    Angle a = last_heading - XCSoarInterface::Basic().Heading;
    if (a.as_delta().magnitude_degrees() >= fixed(60)) {
      last_heading = XCSoarInterface::Basic().Heading;
      UpdateList();
      InitializeDirection(true);
      wpDirection->RefreshDisplay();
    }
  }
}

#ifdef GNAV

static bool
FormKeyDown(WndForm &Sender, unsigned key_code)
{
  type_filter NewIndex = filter_data.type_index;

  switch (key_code) {
  case VK_F1:
    NewIndex = tfAll;
    break;

  case VK_F2:
    NewIndex = tfLandable;
    break;

  case VK_F3:
    NewIndex = tfTurnpoint;
    break;

  default:
    return false;
  }

  if (filter_data.type_index != NewIndex) {
    filter_data.type_index = NewIndex;
    UpdateList();
    wpType->GetDataField()->SetAsInteger(filter_data.type_index);
    wpType->RefreshDisplay();
  }

  return true;
}

#endif /* GNAV */

static CallBackTableEntry CallBackTable[] = {
  DeclareCallBackEntry(OnFilterDistance),
  DeclareCallBackEntry(OnFilterDirection),
  DeclareCallBackEntry(OnFilterType),
  DeclareCallBackEntry(NULL)
};

void
dlgWayPointSelectAddToLastUsed(const Waypoint &wp)
{
  LastUsedWaypointNames.remove(wp.id);
  LastUsedWaypointNames.push_back(wp.id);
}

const Waypoint*
dlgWayPointSelect(SingleWindow &parent, const GeoPoint &location)
{
  wf = LoadDialog(CallBackTable, parent, Layout::landscape ?
      _T("IDR_XML_WAYPOINTSELECT_L") : _T("IDR_XML_WAYPOINTSELECT"));

  if (!wf)
    return NULL;

  assert(wf != NULL);

#ifdef GNAV
  wf->SetKeyDownNotify(FormKeyDown);
#endif

  ((WndButton *)wf->FindByName(_T("cmdClose")))->
      SetOnClickNotify(OnWPSCloseClicked);

  ((WndButton *)wf->FindByName(_T("cmdSelect")))->
      SetOnClickNotify(OnWPSSelectClicked);

  ((WndButton *)wf->FindByName(_T("cmdFltName")))->
      SetOnClickNotify(OnFilterNameButton);

  ((WndButton *)wf->FindByName(_T("cmdFltName")))->
      SetOnLeftNotify(OnFilterNameButtonLeft);

  ((WndButton *)wf->FindByName(_T("cmdFltName")))->
      SetOnRightNotify(OnFilterNameButtonRight);

  wWayPointList = (WndListFrame*)wf->FindByName(_T("frmWayPointList"));
  assert(wWayPointList != NULL);
  wWayPointList->SetActivateCallback(OnWaypointListEnter);
  wWayPointList->SetPaintItemCallback(OnPaintListItem);

  wbName = (WndButton*)wf->FindByName(_T("cmdFltName"));
  wpDistance = (WndProperty*)wf->FindByName(_T("prpFltDistance"));
  wpDirection = (WndProperty*)wf->FindByName(_T("prpFltDirection"));
  wpType = (WndProperty *)wf->FindByName(_T("prpFltType"));

  g_location = location;
  last_heading = XCSoarInterface::Basic().Heading;
  PrepareData();
  UpdateList();

  wf->SetTimerNotify(OnTimerNotify);

  if (wf->ShowModal() != mrOK) {
    delete wf;
    return NULL;
  }

  unsigned ItemIndex = wWayPointList->GetCursorIndex();

  delete wf;

  const Waypoint* retval = NULL;

  if (ItemIndex < WayPointSelectInfo.size())
    retval = WayPointSelectInfo[ItemIndex].way_point;

  if (retval != NULL)
    dlgWayPointSelectAddToLastUsed(*retval);

  return retval;
}<|MERGE_RESOLUTION|>--- conflicted
+++ resolved
@@ -149,15 +149,9 @@
     _stprintf(sTmp, _T("%c"), '*');
   else if (DirectionFilterIdx == 1)
     _stprintf(sTmp, _T("HDG(%u")_T(DEG)_T(")"),
-<<<<<<< HEAD
-              uround(XCSoarInterface::Basic().Heading.as_bearing().value_degrees()));
+              uround(last_heading.as_bearing().value_degrees()));
   else
     _stprintf(sTmp, _T("%d")_T(DEG), DirectionFilter[DirectionFilterIdx]);
-=======
-              uround(last_heading.as_bearing().value_degrees()));
-  } else
-  _stprintf(sTmp, _T("%d")_T(DEG), DirectionFilter[DirectionFilterIdx]);
->>>>>>> 6694b0dc
 
   return sTmp;
 }
@@ -271,12 +265,7 @@
       return true;
 
     int a = DirectionFilter[filter_data.direction_index];
-<<<<<<< HEAD
-    Angle angle = (a == DirHDG) ?
-                  last_heading = heading : Angle::degrees(fixed(a));
-=======
     Angle angle = (a == DirHDG) ? heading : Angle::degrees(fixed(a));
->>>>>>> 6694b0dc
 
     const GeoVector vec(location, wp.Location);
     fixed DirectionErr = (vec.Bearing - angle).as_delta().magnitude_degrees();
