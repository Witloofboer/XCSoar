--- conflicted
+++ resolved
@@ -80,11 +80,7 @@
     ClearText(UTCDate);
   }
 
-<<<<<<< HEAD
-  if (flight.flight_time > 0) {
-=======
   if (flight.flying) {
->>>>>>> 81751fdb
     SetText(TakeoffTime,
             FormatLocalTimeHHMM((int)flight.takeoff_time,
                                 settings.utc_offset));
@@ -92,11 +88,7 @@
     ClearText(TakeoffTime);
   }
 
-<<<<<<< HEAD
-  if (!flight.flying && flight.flight_time > 0) {
-=======
-  if (!negative(flight.landing_time)) {
->>>>>>> 81751fdb
+  if (flight.landing_time >= 0) {
     SetText(LandingTime,
             FormatLocalTimeHHMM(int(flight.landing_time),
                                 settings.utc_offset));
