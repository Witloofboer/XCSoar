--- conflicted
+++ resolved
@@ -149,7 +149,6 @@
   }
 
   /**
-<<<<<<< HEAD
    * Does this port type use a tcp port?
    */
   static bool UsesTCPPort(PortType port_type) {
@@ -158,19 +157,20 @@
 
   bool UsesTCPPort() const {
     return UsesTCPPort(port_type);
-=======
+  }
+
+  /**
    * Is this port type a server?
    *
    * This is used to determine if the port should automatically be
    * restarted after a certain time without GPS connection.
    */
-  static bool IsServer(enum port_type port_type) {
-    return port_type == TCP_LISTENER;
+  static bool IsServer(PortType port_type) {
+    return port_type == PortType::TCP_LISTENER;
   }
 
   bool IsServer() const {
     return IsServer(port_type);
->>>>>>> e68a71e2
   }
 
   bool IsDriver(const TCHAR *name) const {
