--- conflicted
+++ resolved
@@ -80,15 +80,9 @@
 
 #ifndef ANDROID
   /* this system call is forbidden via seccomp on Android 8 and leads
-<<<<<<< HEAD
    * to crash (SIGSYS) */
   ioprio_set_idle();
-#endif  
-=======
-     to crash (SIGSYS) */
-  ioprio_set_idle();
 #endif
->>>>>>> 407f6fed
 
 #elif defined(WIN32)
   SetThreadPriority(GetCurrentThread(), THREAD_PRIORITY_IDLE);
