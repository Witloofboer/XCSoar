--- conflicted
+++ resolved
@@ -152,11 +152,7 @@
   // Build file url
   char url[256];
   snprintf(url, sizeof(url),
-<<<<<<< HEAD
-           "http://tgftp.nws.noaa.gov/data/observations/metar/decoded/%s.TXT",
-=======
            "https://tgftp.nws.noaa.gov/data/observations/metar/decoded/%s.TXT",
->>>>>>> 4cd3f8fa
            code);
 
   // Request the file
@@ -250,11 +246,7 @@
   // Build file url
   char url[256];
   snprintf(url, sizeof(url),
-<<<<<<< HEAD
-           "http://tgftp.nws.noaa.gov/data/forecasts/taf/stations/%s.TXT",
-=======
            "https://tgftp.nws.noaa.gov/data/forecasts/taf/stations/%s.TXT",
->>>>>>> 4cd3f8fa
            code);
 
   // Request the file
