--- conflicted
+++ resolved
@@ -25,7 +25,6 @@
 #include "Screen/ContainerWindow.hpp"
 #include "Screen/Debug.hpp"
 #include "Screen/Blank.hpp"
-#include "Screen/GDI/Transcode.hpp"
 #include "Screen/GDI/PaintCanvas.hpp"
 #include "Asset.hpp"
 
@@ -179,11 +178,7 @@
 #endif
 
   case WM_KEYDOWN:
-<<<<<<< HEAD
-    if (OnKeyDown(::TranscodeKey(wParam))) {
-=======
-    if (on_key_down(wParam)) {
->>>>>>> 2a4e8272
+    if (OnKeyDown(wParam)) {
       /* true returned: message was handled */
       ResetDisplayTimeOut();
       return 0;
@@ -191,11 +186,7 @@
     break;
 
   case WM_KEYUP:
-<<<<<<< HEAD
-    if (OnKeyUp(::TranscodeKey(wParam))) {
-=======
-    if (on_key_up(wParam)) {
->>>>>>> 2a4e8272
+    if (OnKeyUp(wParam)) {
       /* true returned: message was handled */
       ResetDisplayTimeOut();
       return 0;
