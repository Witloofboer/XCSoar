/*
Copyright_License {

  XCSoar Glide Computer - http://www.xcsoar.org/
  Copyright (C) 2000-2016 The XCSoar Project
  A detailed list of copyright holders can be found in the file "AUTHORS".

  This program is free software; you can redistribute it and/or
  modify it under the terms of the GNU General Public License
  as published by the Free Software Foundation; either version 2
  of the License, or (at your option) any later version.

  This program is distributed in the hope that it will be useful,
  but WITHOUT ANY WARRANTY; without even the implied warranty of
  MERCHANTABILITY or FITNESS FOR A PARTICULAR PURPOSE.  See the
  GNU General Public License for more details.

  You should have received a copy of the GNU General Public License
  along with this program; if not, write to the Free Software
  Foundation, Inc., 59 Temple Place - Suite 330, Boston, MA  02111-1307, USA.
}
*/

#include "DisplayDPI.hpp"

#ifdef _WIN32
#include "Screen/GDI/RootDC.hpp"

#include <windows.h>
#endif

#ifdef USE_X11
#include "Event/Globals.hpp"
#include "Event/Queue.hpp"

#define Font X11Font
#define Window X11Window
#define Display X11Display
#include <X11/Xlib.h>
#undef Font
#undef Window
#undef Display
#endif

#ifdef KOBO
#include "Kobo/Model.hpp"
#endif

#ifdef __APPLE__
#include <TargetConditionals.h>
#if TARGET_OS_IPHONE
#import <UIKit/UIKit.h>
#else
#import <AppKit/AppKit.h>
#endif
#endif

#ifndef ANDROID
  static unsigned forced_x_dpi = 0;
  static unsigned forced_y_dpi = 0;
#endif

#ifdef HAVE_DPI_DETECTION
static unsigned detected_x_dpi = 0, detected_y_dpi = 0;
#endif

#if defined(USE_X11) || defined(HAVE_DPI_DETECTION)

static constexpr unsigned
MMToDPI(unsigned pixels, unsigned mm)
{
  /* 1 inch = 25.4 mm */
  return pixels * 254 / (mm * 10);
}

#endif

#if !defined(_WIN32) && !defined(USE_X11)
#ifndef __APPLE__
gcc_const
#endif
static unsigned
GetDPI()
{
#ifdef KOBO
  switch (DetectKoboModel()) {
  case KoboModel::GLO_HD:
    return 300;

  case KoboModel::TOUCH2:
    return 167;

  default:
    /* Kobo Mini 200 dpi; Kobo Glo 212 dpi (according to Wikipedia) */
    return 200;
  }
#elif defined(__APPLE__)
#if TARGET_OS_IPHONE
  UIScreen *screen = [UIScreen mainScreen];
  float scale = [screen scale];
  return static_cast<unsigned>(scale * 160);
#else
  NSScreen *screen = [NSScreen mainScreen];
  float scale = [screen backingScaleFactor];
  return static_cast<unsigned>(scale * 115);
#endif
#else
  return 96;
#endif
}
#endif

void
Display::SetForcedDPI(unsigned x_dpi, unsigned y_dpi)
{
#ifndef ANDROID
  forced_x_dpi = x_dpi;
  forced_y_dpi = y_dpi;
#endif
}

#ifdef HAVE_DPI_DETECTION

void
Display::ProvideDPI(unsigned x_dpi, unsigned y_dpi) noexcept
{
  detected_x_dpi = x_dpi;
  detected_y_dpi = y_dpi;
}

void
Display::ProvideSizeMM(unsigned width_pixels, unsigned height_pixels,
                       unsigned width_mm, unsigned height_mm) noexcept
{
  detected_x_dpi = MMToDPI(width_pixels, width_mm);
  detected_y_dpi = MMToDPI(height_pixels, height_mm);
}

#endif

unsigned
Display::GetXDPI(unsigned custom_dpi)
{
#ifndef ANDROID
  if (forced_x_dpi > 0)
    return forced_x_dpi;
#endif

<<<<<<< HEAD
  if (custom_dpi)
    return custom_dpi;
=======
#ifdef HAVE_DPI_DETECTION
  if (detected_x_dpi > 0)
    return detected_x_dpi;
#endif
>>>>>>> 6e468340

#ifdef _WIN32
  RootDC dc;
  return GetDeviceCaps(dc, LOGPIXELSX);
#elif defined(USE_X11)
  assert(event_queue != nullptr);

  auto display = event_queue->GetDisplay();
  assert(display != nullptr);

  return MMToDPI(DisplayWidth(display, 0), DisplayWidthMM(display, 0));
#else
  return GetDPI();
#endif
}

unsigned
Display::GetYDPI(unsigned custom_dpi)
{
#ifndef ANDROID
  if (forced_y_dpi > 0)
    return forced_y_dpi;
#endif

<<<<<<< HEAD
  if (custom_dpi)
    return custom_dpi;
=======
#ifdef HAVE_DPI_DETECTION
  if (detected_y_dpi > 0)
    return detected_y_dpi;
#endif
>>>>>>> 6e468340

#ifdef _WIN32
  RootDC dc;
  return GetDeviceCaps(dc, LOGPIXELSY);
#elif defined(USE_X11)
  assert(event_queue != nullptr);

  auto display = event_queue->GetDisplay();
  assert(display != nullptr);

  return MMToDPI(DisplayHeight(display, 0), DisplayHeightMM(display, 0));
#else
  return GetDPI();
#endif
}<|MERGE_RESOLUTION|>--- conflicted
+++ resolved
@@ -146,15 +146,14 @@
     return forced_x_dpi;
 #endif
 
-<<<<<<< HEAD
   if (custom_dpi)
     return custom_dpi;
-=======
+
 #ifdef HAVE_DPI_DETECTION
   if (detected_x_dpi > 0)
     return detected_x_dpi;
 #endif
->>>>>>> 6e468340
+
 
 #ifdef _WIN32
   RootDC dc;
@@ -179,15 +178,13 @@
     return forced_y_dpi;
 #endif
 
-<<<<<<< HEAD
   if (custom_dpi)
     return custom_dpi;
-=======
+
 #ifdef HAVE_DPI_DETECTION
   if (detected_y_dpi > 0)
     return detected_y_dpi;
 #endif
->>>>>>> 6e468340
 
 #ifdef _WIN32
   RootDC dc;
