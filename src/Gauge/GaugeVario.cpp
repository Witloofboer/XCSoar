/*
Copyright_License {

  XCSoar Glide Computer - http://www.xcsoar.org/
  Copyright (C) 2000-2012 The XCSoar Project
  A detailed list of copyright holders can be found in the file "AUTHORS".

  This program is free software; you can redistribute it and/or
  modify it under the terms of the GNU General Public License
  as published by the Free Software Foundation; either version 2
  of the License, or (at your option) any later version.

  This program is distributed in the hope that it will be useful,
  but WITHOUT ANY WARRANTY; without even the implied warranty of
  MERCHANTABILITY or FITNESS FOR A PARTICULAR PURPOSE.  See the
  GNU General Public License for more details.

  You should have received a copy of the GNU General Public License
  along with this program; if not, write to the Free Software
  Foundation, Inc., 59 Temple Place - Suite 330, Boston, MA  02111-1307, USA.
}
*/

#include "Gauge/GaugeVario.hpp"
#include "Look/VarioLook.hpp"
#include "Look/UnitsLook.hpp"
#include "Screen/Canvas.hpp"
#include "Screen/UnitSymbol.hpp"
#include "Screen/Layout.hpp"
#include "Screen/FastPixelRotation.hpp"
#include "LogFile.hpp"
#include "Units/Units.hpp"
#include "Util/Clamp.hpp"

#include <assert.h>
#include <stdio.h>

#include <algorithm>

using std::min;
using std::max;

#define DELTA_V_STEP fixed(4)
#define DELTA_V_LIMIT fixed(16)
#define TEXT_BUG _T("Bug")
#define TEXT_BALLAST _T("Bal")

GaugeVario::GaugeVario(const FullBlackboard &_blackboard,
                       ContainerWindow &parent, const VarioLook &_look,
                       const UnitsLook &_units_look,
                       PixelRect rc, const WindowStyle style)
  :blackboard(_blackboard), look(_look), units_look(_units_look),
   nlength0(Layout::Scale(15)),
   nlength1(Layout::Scale(6)),
   nwidth(Layout::Scale(4)),
   nline(Layout::Scale(8)),
   dirty(true), layout_initialised(false), needle_initialised(false),
   ballast_initialised(false), bugs_initialised(false)
{
  value_top.initialised = false;
  value_middle.initialised = false;
  value_bottom.initialised = false;
  label_top.initialised = false;
  label_middle.initialised = false;
  label_bottom.initialised = false;

  Create(parent, rc, style);
}

void
GaugeVario::OnPaintBuffer(Canvas &canvas)
{
  const PixelRect rc = GetClientRect();
  const UPixelScalar width = rc.right - rc.left;
  const UPixelScalar height = rc.bottom - rc.top;

  if (!IsPersistent() || !layout_initialised) {
    UPixelScalar value_height = 4 + look.value_font->GetCapitalHeight()
      + look.text_font->GetCapitalHeight();

    middle_position.y = yoffset - value_height / 2;
    middle_position.x = rc.right;
    top_position.y = middle_position.y - value_height;
    top_position.x = rc.right;
    bottom_position.y = middle_position.y + value_height;
    bottom_position.x = rc.right;

    canvas.Stretch(rc.left, rc.top, width, height,
                   look.background_bitmap,
                   look.background_x, 0, 58, 120);

    layout_initialised = true;
  }

  if (Settings().show_average) {
    // JMW averager now displays netto average if not circling
    if (!Calculated().circling) {
      RenderValue(canvas, top_position.x, top_position.y, &value_top, &label_top,
                  Units::ToUserVSpeed(Calculated().netto_average),
                  _T("NetAvg"));
    } else {
      RenderValue(canvas, top_position.x, top_position.y,
                  &value_top, &label_top,
                  Units::ToUserVSpeed(Calculated().average), _T("Avg"));
    }
  }

  if (Settings().show_mc) {
    fixed mc = Units::ToUserVSpeed(GetGlidePolar().GetMC());
    RenderValue(canvas, bottom_position.x, bottom_position.y,
                &value_bottom, &label_bottom,
                mc,
                GetComputerSettings().task.auto_mc ? _T("Auto MC") : _T("MC"));
  }

  if (Settings().show_speed_to_fly)
    RenderSpeedToFly(canvas, rc.right - 11, (rc.top + rc.bottom) / 2);
  else
    RenderClimb(canvas);

  if (Settings().show_ballast)
    RenderBallast(canvas);

  if (Settings().show_bugs)
    RenderBugs(canvas);

  dirty = false;
  int ival, sval, ival_av = 0;
  static int vval_last = 0;
  static int sval_last = 0;
  static int ival_last = 0;

  fixed vval = Basic().brutto_vario;
  ival = ValueToNeedlePos(fixed(vval));
  sval = ValueToNeedlePos(Calculated().sink_rate);
  if (Settings().show_average_needle) {
    if (!Calculated().circling)
      ival_av = ValueToNeedlePos(Calculated().netto_average);
    else
      ival_av = ValueToNeedlePos(Calculated().average);
  }

  // clear items first

  if (Settings().show_average_needle) {
    if (!IsPersistent() || ival_av != ival_last)
      RenderNeedle(canvas, ival_last, true, true);

    ival_last = ival_av;
  }

  if (!IsPersistent() || (sval != sval_last) || (ival != vval_last))
    RenderVarioLine(canvas, vval_last, sval_last, true);

  sval_last = sval;

  if (!IsPersistent() || ival != vval_last)
    RenderNeedle(canvas, vval_last, false, true);

  vval_last = ival;

  // now draw items
  RenderVarioLine(canvas, ival, sval, false);
  if (Settings().show_average_needle)
    RenderNeedle(canvas, ival_av, true, false);

  RenderNeedle(canvas, ival, false, false);

  if (Settings().show_gross) {
    fixed vvaldisplay = Clamp(Units::ToUserVSpeed(vval),
                              fixed(-99.9), fixed(99.9));

    RenderValue(canvas, middle_position.x, middle_position.y,
                &value_middle, &label_middle,
                vvaldisplay,
                _T("Gross"));
  }

  RenderZero(canvas);
}

gcc_const
static RasterPoint
TransformRotatedPoint(RasterPoint pt, PixelScalar xoffset, PixelScalar yoffset)
{
  return { pt.x + xoffset, (pt.y * 112 / 100) + yoffset + 1 };
}

void
GaugeVario::MakePolygon(const int i)
{
  RasterPoint *bit = getPolygon(i);
  RasterPoint *bline = &lines[i + gmax];

  const FastPixelRotation r(Angle::Degrees(i));

  bit[0] = TransformRotatedPoint(r.Rotate(-xoffset + nlength0, nwidth),
                                 xoffset, yoffset);
  bit[1] = TransformRotatedPoint(r.Rotate(-xoffset + nlength1, 0),
                                 xoffset, yoffset);
  bit[2] = TransformRotatedPoint(r.Rotate(-xoffset + nlength0, -nwidth),
                                 xoffset, yoffset);

  *bline = TransformRotatedPoint(r.Rotate(-xoffset + nline, 0),
                                 xoffset, yoffset);
}

RasterPoint *
GaugeVario::getPolygon(int i)
{
  return polys + (i + gmax) * 3;
}

void
GaugeVario::MakeAllPolygons()
{
  if (polys && lines)
    for (int i = -gmax; i <= gmax; i++)
      MakePolygon(i);
}

void
GaugeVario::RenderClimb(Canvas &canvas)
{
  const PixelRect rc = GetClientRect();
  PixelScalar x = rc.right - Layout::Scale(14);
  PixelScalar y = rc.bottom - Layout::Scale(24);

  if (!dirty)
    return;

  if (Basic().switch_state.flight_mode == SwitchState::FlightMode::CIRCLING)
    canvas.ScaleCopy(x, y, look.climb_bitmap, 12, 0, 12, 12);
  else if (IsPersistent())
    canvas.DrawFilledRectangle(x, y, x + Layout::Scale(12), y + Layout::Scale(12),
                          look.background_color);
}

void
GaugeVario::RenderZero(Canvas &canvas)
{
  if (look.inverse)
    canvas.SelectWhitePen();
  else
    canvas.SelectBlackPen();

  canvas.DrawLine(0, yoffset, Layout::Scale(17), yoffset);
  canvas.DrawLine(0, yoffset + 1, Layout::Scale(17), yoffset + 1);
}

int
GaugeVario::ValueToNeedlePos(fixed Value)
{
  static fixed degrees_per_unit = fixed(GAUGEVARIOSWEEP) / GAUGEVARIORANGE;
  int i;

  if (!needle_initialised){
    MakeAllPolygons();
    needle_initialised = true;
  }
  i = iround(Value * degrees_per_unit);
  i = Clamp(i, -int(gmax), int(gmax));
  return i;
}

void
GaugeVario::RenderVarioLine(Canvas &canvas, int i, int sink, bool clear)
{
  dirty = true;
  if (i == sink)
    return;

  canvas.Select(clear
                ? look.thick_background_pen
                : (i > sink ? look.thick_lift_pen : look.thick_sink_pen));

  if (i > sink)
    canvas.DrawPolyline(lines + gmax + sink, i - sink);
  else
    canvas.DrawPolyline(lines + gmax + i, sink - i);

  if (!clear) {
    canvas.SelectNullPen();

    // clear up naked (sink) edge of polygon, this gives it a nice
    // taper look
    if (look.inverse) {
      canvas.SelectBlackBrush();
    } else {
      canvas.SelectWhiteBrush();
    }
    canvas.DrawTriangleFan(getPolygon(sink), 3);
  }
}

void
GaugeVario::RenderNeedle(Canvas &canvas, int i, bool average, bool clear)
{
  dirty = true;

  canvas.SelectNullPen();

  // legacy behaviour
  if (clear ^ look.inverse) {
    canvas.SelectWhiteBrush();
  } else {
    canvas.SelectBlackBrush();
  }

  if (average)
    canvas.DrawPolyline(getPolygon(i), 3);
  else
    canvas.DrawTriangleFan(getPolygon(i), 3);
}

// TODO code: Optimise vario rendering, this is slow
void
GaugeVario::RenderValue(Canvas &canvas, PixelScalar x, PixelScalar y,
                        DrawInfo *value_info, DrawInfo *label_info,
                        fixed value, const TCHAR *label)
{
  PixelSize tsize;

#ifndef FIXED_MATH
  value = (double)iround(value * 10) / 10; // prevent the -0.0 case
#endif

  if (!value_info->initialised) {

    value_info->rc.right = x - Layout::Scale(5);
    value_info->rc.top = y + Layout::Scale(3)
      + look.text_font->GetCapitalHeight();

    value_info->rc.left = value_info->rc.right;
    // update back rect with max label size
    value_info->rc.bottom = value_info->rc.top + look.value_font->GetCapitalHeight();

    value_info->text_position.x = value_info->rc.left;
    value_info->text_position.y = value_info->rc.top
                         + look.value_font->GetCapitalHeight()
                         - look.value_font->GetAscentHeight();

    value_info->last_value = fixed(-9999);
    value_info->last_text[0] = '\0';
    value_info->last_unit = Unit::UNDEFINED;
    value_info->initialised = true;
  }

  if (!label_info->initialised) {

    label_info->rc.right = x;
    label_info->rc.top = y + Layout::Scale(1);

    label_info->rc.left = label_info->rc.right;
    // update back rect with max label size
    label_info->rc.bottom = label_info->rc.top
      + look.text_font->GetCapitalHeight();

    label_info->text_position.x = label_info->rc.left;
    label_info->text_position.y = label_info->rc.top
      + look.text_font->GetCapitalHeight()
      - look.text_font->GetAscentHeight();

    label_info->last_value = fixed(-9999);
    label_info->last_text[0] = '\0';
    label_info->initialised = true;
  }

  canvas.SetBackgroundTransparent();

  if (!IsPersistent() || (dirty && _tcscmp(label_info->last_text, label) != 0)) {
    canvas.SetTextColor(look.dimmed_text_color);
    canvas.Select(*look.text_font);
    tsize = canvas.CalcTextSize(label);
    label_info->text_position.x = label_info->rc.right - tsize.cx;

    if (IsPersistent()) {
      canvas.SetBackgroundColor(look.background_color);
      canvas.DrawOpaqueText(label_info->text_position.x, label_info->text_position.y,
                            label_info->rc, label);
      label_info->rc.left = label_info->text_position.x;
      _tcscpy(label_info->last_text, label);
    } else {
      canvas.DrawText(label_info->text_position.x, label_info->text_position.y,
                      label);
    }
  }

  if (!IsPersistent() || (dirty && value_info->last_value != value)) {
    TCHAR buffer[18];
    canvas.SetBackgroundColor(look.background_color);
    canvas.SetTextColor(look.text_color);
    _stprintf(buffer, _T("%.1f"), (double)value);
    canvas.Select(*look.value_font);
    tsize = canvas.CalcTextSize(buffer);
    value_info->text_position.x = value_info->rc.right - tsize.cx;

    if (IsPersistent()) {
      canvas.DrawOpaqueText(value_info->text_position.x,
                            value_info->text_position.y,
                            value_info->rc, buffer);

      value_info->rc.left = value_info->text_position.x;
      value_info->last_value = value;
    } else {
      canvas.DrawText(value_info->text_position.x, value_info->text_position.y,
                      buffer);
    }
  }

  if (!IsPersistent() ||
      value_info->last_unit != Units::current.vertical_speed_unit) {
    value_info->last_unit = Units::current.vertical_speed_unit;
    const UnitSymbol *unit_symbol = units_look.GetSymbol(value_info->last_unit);
    unit_symbol->Draw(canvas, x - Layout::Scale(5), value_info->rc.top,
                      look.inverse
                      ? UnitSymbol::INVERSE_GRAY
                      : UnitSymbol::GRAY);
  }
}

void
GaugeVario::RenderSpeedToFly(Canvas &canvas, PixelScalar x, PixelScalar y)
{
  if (!Basic().airspeed_available ||
      !Basic().total_energy_vario_available)
    return;

  static fixed last_v_diff;
  fixed v_diff;

  const UPixelScalar arrow_y_size = Layout::Scale(3);
  const UPixelScalar arrow_x_size = Layout::Scale(7);

  const PixelRect rc = GetClientRect();

  PixelScalar nary = NARROWS * arrow_y_size;
  PixelScalar ytop = rc.top + YOFFSET + nary; // JMW
  PixelScalar ybottom = rc.bottom - YOFFSET - nary - Layout::FastScale(1);

  ytop += Layout::Scale(14);
  ybottom -= Layout::Scale(14);

  x = rc.right - 2 * arrow_x_size;

  // only draw speed command if flying and vario is not circling
  if ((Calculated().flight.flying)
      && (!Basic().gps.simulator || !Calculated().circling)) {
    v_diff = Calculated().V_stf - Basic().indicated_airspeed;
    v_diff = Clamp(v_diff, -DELTA_V_LIMIT, DELTA_V_LIMIT); // limit it
    v_diff = iround(v_diff/DELTA_V_STEP) * DELTA_V_STEP;
  } else
    v_diff = fixed(0);

  if (!IsPersistent() || last_v_diff != v_diff || dirty) {
    last_v_diff = v_diff;

    if (IsPersistent()) {
      // bottom (too slow)
      canvas.DrawFilledRectangle(x, ybottom + YOFFSET,
                                 x + arrow_x_size * 2 + 1,
                                 ybottom + YOFFSET + nary + arrow_y_size +
                                 Layout::FastScale(2),
                                 look.background_color);

      // top (too fast)
      canvas.DrawFilledRectangle(x, ytop - YOFFSET + 1,
                                 x + arrow_x_size * 2  +1,
                                 ytop - YOFFSET - nary + 1 - arrow_y_size -
                                 Layout::FastScale(2),
                                 look.background_color);
    }

    RenderClimb(canvas);

    canvas.SelectNullPen();

    if (look.colors) {
      if (positive(v_diff)) {
        // too slow
        canvas.Select(look.sink_brush);
      } else {
        canvas.Select(look.lift_brush);
      }
    } else {
      if (look.inverse)
        canvas.SelectWhiteBrush();
      else
        canvas.SelectBlackBrush();
    }

    if (positive(v_diff)) {
      // too slow
      y = ybottom;
      y += YOFFSET;

      while (positive(v_diff)) {
        if (v_diff > DELTA_V_STEP) {
          canvas.Rectangle(x, y,
                           x + arrow_x_size * 2 + 1, y + arrow_y_size - 1);
        } else {
          RasterPoint arrow[3];
          arrow[0].x = x;
          arrow[0].y = y;
          arrow[1].x = x + arrow_x_size;
          arrow[1].y = y + arrow_y_size - 1;
          arrow[2].x = x + 2 * arrow_x_size;
          arrow[2].y = y;
          canvas.DrawTriangleFan(arrow, 3);
        }
        v_diff -= DELTA_V_STEP;
        y += arrow_y_size;
      }
    } else if (negative(v_diff)) {
      // too fast
      y = ytop;
      y -= YOFFSET;

      while (negative(v_diff)) {
        if (v_diff < -DELTA_V_STEP) {
          canvas.Rectangle(x, y + 1,
                           x + arrow_x_size * 2 + 1, y - arrow_y_size + 2);
        } else {
          RasterPoint arrow[3];
          arrow[0].x = x;
          arrow[0].y = y;
          arrow[1].x = x + arrow_x_size;
          arrow[1].y = y - arrow_y_size + 1;
          arrow[2].x = x + 2 * arrow_x_size;
          arrow[2].y = y;
          canvas.DrawTriangleFan(arrow, 3);
        }
        v_diff += DELTA_V_STEP;
        y -= arrow_y_size;
      }
    }
  }
}

void
GaugeVario::RenderBallast(Canvas &canvas)
{
  static unsigned last_ballast = -1;
  static PixelRect label_rect = {-1,-1,-1,-1};
  static PixelRect value_rect = {-1,-1,-1,-1};
  static RasterPoint label_pos = {-1,-1};
  static RasterPoint value_pos = {-1,-1};

  if (!ballast_initialised) { // ontime init, origin and background rect
    const PixelRect rc = GetClientRect();

    PixelSize tSize;

    // position of ballast label
    label_pos.x = 1;
    label_pos.y = rc.top + 2
      + look.text_font->GetCapitalHeight() * 2
      - look.text_font->GetAscentHeight();

    // position of ballast value
    value_pos.x = 1;
    value_pos.y = rc.top + 1
      + look.text_font->GetCapitalHeight()
      - look.text_font->GetAscentHeight();

    // set upper left corner
    label_rect.left = label_pos.x;
    label_rect.top = label_pos.y
      + look.text_font->GetAscentHeight()
      - look.text_font->GetCapitalHeight();

    // set upper left corner
    value_rect.left = value_pos.x;
    value_rect.top = value_pos.y
      + look.text_font->GetAscentHeight()
      - look.text_font->GetCapitalHeight();

    // get max label size
    canvas.Select(*look.text_font);
    tSize = canvas.CalcTextSize(TEXT_BALLAST);

    // update back rect with max label size
    label_rect.right = label_rect.left + tSize.cx;
    label_rect.bottom = label_rect.top +
      look.text_font->GetCapitalHeight();

    // get max value size
    tSize = canvas.CalcTextSize(_T("100%"));

    value_rect.right = value_rect.left + tSize.cx;
    // update back rect with max label size
    value_rect.bottom = value_rect.top +
      look.text_font->GetCapitalHeight();

    ballast_initialised = true;
  }

  unsigned ballast = uround(GetGlidePolar().GetBugs() * 100);

  if (!IsPersistent() || ballast != last_ballast) {
    // ballast hase been changed

    canvas.Select(*look.text_font);

    if (IsPersistent())
      canvas.SetBackgroundColor(look.background_color);
    else
      canvas.SetBackgroundTransparent();

    if (IsPersistent() || last_ballast == 0 || ballast == 0) {
      // new ballast is 0, hide label
      if (ballast > 0) {
        canvas.SetTextColor(look.dimmed_text_color);
        // ols ballast was 0, show label
        if (IsPersistent())
          canvas.DrawOpaqueText(label_pos.x, label_pos.y, label_rect, TEXT_BALLAST);
        else
          canvas.DrawText(label_pos.x, label_pos.y, TEXT_BALLAST);
      } else if (IsPersistent())
        canvas.DrawFilledRectangle(label_rect, look.background_color);
    }

    // new ballast 0, hide value
    if (ballast > 0) {
      TCHAR buffer[18];
      _stprintf(buffer, _T("%u%%"), ballast);
      canvas.SetTextColor(look.text_color);

      if (IsPersistent())
        canvas.DrawOpaqueText(value_pos.x, value_pos.y, value_rect, buffer);
      else
        canvas.DrawText(value_pos.x, value_pos.y, buffer);
    } else if (IsPersistent())
      canvas.DrawFilledRectangle(value_rect, look.background_color);

    if (IsPersistent())
      last_ballast = ballast;
  }
}

void
GaugeVario::RenderBugs(Canvas &canvas)
{
  static int last_bugs = -1;
  static PixelRect label_rect = {-1,-1,-1,-1};
  static PixelRect value_rect = {-1,-1,-1,-1};
  static RasterPoint label_pos = {-1,-1};
  static RasterPoint value_pos = {-1,-1};

  if (!bugs_initialised) {
    const PixelRect rc = GetClientRect();
    PixelSize tSize;

    label_pos.x = 1;
    label_pos.y = rc.bottom - 2
      - look.text_font->GetCapitalHeight()
      - look.text_font->GetAscentHeight();

    value_pos.x = 1;
    value_pos.y = rc.bottom - 1
      - look.text_font->GetAscentHeight();

    label_rect.left = label_pos.x;
    label_rect.top = label_pos.y
      + look.text_font->GetAscentHeight()
      - look.text_font->GetCapitalHeight();
    value_rect.left = value_pos.x;
    value_rect.top = value_pos.y
      + look.text_font->GetAscentHeight()
      - look.text_font->GetCapitalHeight();

    canvas.Select(*look.text_font);
    tSize = canvas.CalcTextSize(TEXT_BUG);

    label_rect.right = label_rect.left + tSize.cx;
    label_rect.bottom = label_rect.top
      + look.text_font->GetCapitalHeight()
      + look.text_font->GetHeight()
      - look.text_font->GetAscentHeight();

    tSize = canvas.CalcTextSize(_T("100%"));

    value_rect.right = value_rect.left + tSize.cx;
    value_rect.bottom = value_rect.top +
      look.text_font->GetCapitalHeight();

    bugs_initialised = true;
  }

<<<<<<< HEAD
  int bugs = iround((fixed(1) - GetComputerSettings().polar.bugs) * 100);
  if (IsPersistent() || bugs != last_bugs) {
=======
  int bugs = iround((fixed_one - GetComputerSettings().polar.bugs) * 100);
  if (!is_persistent() || bugs != last_bugs) {
>>>>>>> 5fd73ae6

    canvas.Select(*look.text_font);

    if (IsPersistent())
      canvas.SetBackgroundColor(look.background_color);
    else
      canvas.SetBackgroundTransparent();

    if (IsPersistent() || last_bugs < 1 || bugs < 1) {
      if (bugs > 0) {
        canvas.SetTextColor(look.dimmed_text_color);
        if (IsPersistent())
          canvas.DrawOpaqueText(label_pos.x, label_pos.y, label_rect, TEXT_BUG);
        else
          canvas.DrawText(label_pos.x, label_pos.y, TEXT_BUG);
      } else if (IsPersistent())
        canvas.DrawFilledRectangle(label_rect, look.background_color);
    }

    if (bugs > 0) {
      TCHAR buffer[18];
      _stprintf(buffer, _T("%d%%"), bugs);
      canvas.SetTextColor(look.text_color);
      if (IsPersistent())
        canvas.DrawOpaqueText(value_pos.x, value_pos.y, value_rect, buffer);
      else 
        canvas.DrawText(value_pos.x, value_pos.y, buffer);
    } else if (IsPersistent())
      canvas.DrawFilledRectangle(value_rect, look.background_color);

    if (IsPersistent())
      last_bugs = bugs;
  }
}

void
GaugeVario::OnResize(UPixelScalar width, UPixelScalar height)
{
  AntiFlickerWindow::OnResize(width, height);

  /* trigger reinitialisation */
  xoffset = width;
  yoffset = height / 2;
  layout_initialised = false;
  needle_initialised = false;
  ballast_initialised = false;
  bugs_initialised = false;

  value_top.initialised = false;
  value_middle.initialised = false;
  value_bottom.initialised = false;
  label_top.initialised = false;
  label_middle.initialised = false;
  label_bottom.initialised = false;
}<|MERGE_RESOLUTION|>--- conflicted
+++ resolved
@@ -687,13 +687,8 @@
     bugs_initialised = true;
   }
 
-<<<<<<< HEAD
   int bugs = iround((fixed(1) - GetComputerSettings().polar.bugs) * 100);
-  if (IsPersistent() || bugs != last_bugs) {
-=======
-  int bugs = iround((fixed_one - GetComputerSettings().polar.bugs) * 100);
-  if (!is_persistent() || bugs != last_bugs) {
->>>>>>> 5fd73ae6
+  if (!IsPersistent() || bugs != last_bugs) {
 
     canvas.Select(*look.text_font);
 
