/*
Copyright_License {

  XCSoar Glide Computer - http://www.xcsoar.org/
  Copyright (C) 2000-2011 The XCSoar Project
  A detailed list of copyright holders can be found in the file "AUTHORS".

  This program is free software; you can redistribute it and/or
  modify it under the terms of the GNU General Public License
  as published by the Free Software Foundation; either version 2
  of the License, or (at your option) any later version.

  This program is distributed in the hope that it will be useful,
  but WITHOUT ANY WARRANTY; without even the implied warranty of
  MERCHANTABILITY or FITNESS FOR A PARTICULAR PURPOSE.  See the
  GNU General Public License for more details.

  You should have received a copy of the GNU General Public License
  along with this program; if not, write to the Free Software
  Foundation, Inc., 59 Temple Place - Suite 330, Boston, MA  02111-1307, USA.
}
*/

#include "Gauge/GaugeVario.hpp"
#include "LogFile.hpp"
#include "Screen/Graphics.hpp"
#include "Screen/UnitSymbol.hpp"
#include "Screen/Fonts.hpp"
#include "Screen/Layout.hpp"
#include "Math/FastRotation.hpp"
#include "Appearance.hpp"
#include "resource.h"
#include "LogFile.hpp"
#include "Profile/Profile.hpp"

#include <assert.h>
#include <stdio.h>

#include <algorithm>

using std::min;
using std::max;

#define DeltaVstep fixed_four
#define DeltaVlimit fixed(16)
#define TextBug _T("Bug")
#define TextBal _T("Bal")

GaugeVario::GaugeVario(ContainerWindow &parent,
                       int left, int top, unsigned width, unsigned height,
                       const WindowStyle style) :
   ShowAvgText(false),
   ShowMc(false),
   ShowSpeedToFly(false),
   ShowBallast(false),
   ShowBugs(false),
   ShowGross(true),
   ShowAveNeedle(false),
   nlength0(Layout::Scale(15)),
   nlength1(Layout::Scale(6)),
   nwidth(Layout::Scale(4)),
   nline(Layout::Scale(8)),
   dirty(true), layout_initialised(false)
{
  Profile::Get(szProfileAppGaugeVarioSpeedToFly, ShowSpeedToFly);
  Profile::Get(szProfileAppGaugeVarioAvgText, ShowAvgText);
  Profile::Get(szProfileAppGaugeVarioMc, ShowMc);
  Profile::Get(szProfileAppGaugeVarioBugs, ShowBugs);
  Profile::Get(szProfileAppGaugeVarioBallast, ShowBallast);
  Profile::Get(szProfileAppGaugeVarioGross, ShowGross);
  Profile::Get(szProfileAppAveNeedle, ShowAveNeedle);

  diValueTop.InitDone = false;
  diValueMiddle.InitDone = false;
  diValueBottom.InitDone = false;
  diLabelTop.InitDone = false;
  diLabelMiddle.InitDone = false;
  diLabelBottom.InitDone = false;

  LogStartUp(_T("Create Vario"));

  set(parent, left, top, width, height, style);

  // load vario scale
  hDrawBitMap.load(Units::GetUserVerticalSpeedUnit() == unKnots ?
                   IDB_VARIOSCALEC : IDB_VARIOSCALEA);

  Color theredColor;
  Color thegreenColor;

  if (Appearance.InverseInfoBox) {
    theredColor = Graphics::inv_redColor;
    thegreenColor = Graphics::inv_blueColor;
  } else {
    theredColor = Color::RED;
    thegreenColor = Color::GREEN;
  }

  redBrush.set(theredColor);
  greenBrush.set(thegreenColor);
  redPen.set(1, theredColor);
  greenPen.set(1, thegreenColor);
  redThickPen.set(Layout::Scale(5), theredColor);
  greenThickPen.set(Layout::Scale(5), thegreenColor);

  if (Appearance.InverseInfoBox) {
    colText = Color::WHITE;
    colTextBackgnd = Color::BLACK;
    colTextGray = Color(0xa0, 0xa0, 0xa0);
    hBitmapClimb.load(IDB_CLIMBSMALLINV);
  } else {
    colText = Color::BLACK;
    colTextBackgnd = Color::WHITE;
    colTextGray = Color((uint8_t)~0xa0, (uint8_t)~0xa0, (uint8_t)~0xa0);
    hBitmapClimb.load(IDB_CLIMBSMALL);
  }

  blankThickPen.set(Layout::Scale(5), colTextBackgnd);

  unit_symbol = GetUnitSymbol(Units::Current.VerticalSpeedUnit);

  xoffset = get_right();
  yoffset = get_height() / 2 + get_top();

  hide();
}

void
GaugeVario::on_paint_buffer(Canvas &canvas)
{
  if (!is_persistent() || !layout_initialised) {
    unsigned ValueHeight = 4 + Fonts::CDI.get_capital_height()
                    + Fonts::Title.get_capital_height();

    orgMiddle.y = yoffset - ValueHeight / 2;
    orgMiddle.x = get_right();
    orgTop.y = orgMiddle.y - ValueHeight;
    orgTop.x = get_right();
    orgBottom.y = orgMiddle.y + ValueHeight;
    orgBottom.x = get_right();

    // copy scale bitmap to memory DC
    canvas.scale_copy(0, 0, hDrawBitMap,
                      Appearance.InverseInfoBox ? 58 : 0, 0, 58, 120);

    layout_initialised = true;
  }

  if (ShowAvgText) {
    // JMW averager now displays netto average if not circling
    if (!Calculated().Circling) {
      RenderValue(canvas, orgTop.x, orgTop.y, &diValueTop, &diLabelTop,
                  Units::ToUserVSpeed(Calculated().NettoAverage30s),
                  _T("NetAvg"));
    } else {
      RenderValue(canvas, orgTop.x, orgTop.y, &diValueTop, &diLabelTop,
                  Units::ToUserVSpeed(Calculated().Average30s), _T("Avg"));
    }
  }

  if (ShowMc) {
    fixed mc = Units::ToUserVSpeed(Calculated().common_stats.current_mc);
    RenderValue(canvas, orgBottom.x, orgBottom.y, &diValueBottom, &diLabelBottom,
                mc, SettingsComputer().auto_mc ? _T("Auto MC") : _T("MC"));
  }

  if (ShowSpeedToFly)
    RenderSpeedToFly(canvas, get_right() - 11, get_height() / 2);
  else
    RenderClimb(canvas);

  if (ShowBallast)
    RenderBallast(canvas);

  if (ShowBugs)
    RenderBugs(canvas);

  dirty = false;
  int ival, sval, ival_av = 0;
  static int vval_last = 0;
  static int sval_last = 0;
  static int ival_last = 0;

  fixed vval = Basic().BruttoVario;
  ival = ValueToNeedlePos(fixed(vval));
  sval = ValueToNeedlePos(Basic().GliderSinkRate);
  if (ShowAveNeedle) {
    if (!Calculated().Circling)
      ival_av = ValueToNeedlePos(Calculated().NettoAverage30s);
    else
      ival_av = ValueToNeedlePos(Calculated().Average30s);
  }

  // clear items first

  if (ShowAveNeedle) {
    if (!is_persistent() || ival_av != ival_last)
      RenderNeedle(canvas, ival_last, true, true);

    ival_last = ival_av;
  }

  if (!is_persistent() || (sval != sval_last) || (ival != vval_last))
    RenderVarioLine(canvas, vval_last, sval_last, true);

  sval_last = sval;

  if (!is_persistent() || ival != vval_last)
    RenderNeedle(canvas, vval_last, false, true);

  vval_last = ival;

  // now draw items
  RenderVarioLine(canvas, ival, sval, false);
  if (ShowAveNeedle)
    RenderNeedle(canvas, ival_av, true, false);

  RenderNeedle(canvas, ival, false, false);

  if (ShowGross) {
    fixed vvaldisplay = min(fixed(99.9), max(fixed(-99.9), Units::ToUserVSpeed(vval)));

    RenderValue(canvas, orgMiddle.x, orgMiddle.y,
                &diValueMiddle, &diLabelMiddle,
                vvaldisplay,
                _T("Gross"));
  }

  RenderZero(canvas);
}

void
GaugeVario::MakePolygon(const int i)
{
  RasterPoint *bit = getPolygon(i);
  RasterPoint *bline = &lines[i + gmax];

  const FastRotation r = FastRotation(Angle::degrees(fixed(i)));
  FastRotation::Pair p;

  p = r.Rotate(fixed(-xoffset + nlength0), fixed(nwidth));
  bit[0].x = (int)p.first + xoffset;
  bit[0].y = (int)(p.second * 112 / 100) + yoffset + 1;

  p = r.Rotate(fixed(-xoffset + nlength0), fixed(-nwidth));
  bit[2].x = (int)p.first + xoffset;
  bit[2].y = (int)(p.second * 112 / 100) + yoffset + 1;

  p = r.Rotate(fixed(-xoffset + nlength1), fixed_zero);
  bit[1].x = (int)p.first + xoffset;
  bit[1].y = (int)(p.second * 112 / 100) + yoffset + 1;

  p = r.Rotate(fixed(-xoffset + nline), fixed_zero);
  bline->x = (int)p.first + xoffset;
  bline->y = (int)(p.second * 112 / 100) + yoffset + 1;
}

RasterPoint *
GaugeVario::getPolygon(int i)
{
  return polys + (i + gmax) * 3;
}

void
GaugeVario::MakeAllPolygons()
{
  if (polys && lines)
    for (int i = -gmax; i <= gmax; i++)
      MakePolygon(i);
}

void
GaugeVario::RenderClimb(Canvas &canvas)
{
  int x = get_right() - Layout::Scale(14);
  int y = get_bottom() - Layout::Scale(24);

  if (!dirty)
    return;

  if (Calculated().Circling)
    canvas.scale_copy(x, y, hBitmapClimb, 12, 0, 12, 12);
  else if (is_persistent())
    canvas.fill_rectangle(x, y, x + Layout::Scale(12), y + Layout::Scale(12),
                          Appearance.InverseInfoBox
                          ? Color::BLACK : Color::WHITE);
}

void
GaugeVario::RenderZero(Canvas &canvas)
{
  if (Appearance.InverseInfoBox)
    canvas.white_pen();
  else
    canvas.black_pen();

  canvas.line(0, yoffset, Layout::Scale(17), yoffset);
  canvas.line(0, yoffset + 1, Layout::Scale(17), yoffset + 1);
}

int
GaugeVario::ValueToNeedlePos(fixed Value)
{
  static bool InitDone = false;
  static fixed degrees_per_unit = fixed(GAUGEVARIOSWEEP) / GAUGEVARIORANGE;
  int i;

  if (!InitDone){
    MakeAllPolygons();
    InitDone = true;
  }
  i = iround(Value * degrees_per_unit);
  i = min((int)gmax, max(-gmax, i));
  return i;
}

void
GaugeVario::RenderVarioLine(Canvas &canvas, int i, int sink, bool clear)
{
  dirty = true;
  if (i == sink)
    return;

  canvas.select(clear ? blankThickPen :
                        (i > sink ? greenThickPen: redThickPen));

  if (i > sink)
    canvas.polyline(lines + gmax + sink, i - sink);
  else
    canvas.polyline(lines + gmax + i, sink - i);

  if (!clear) {
    // clear up naked (sink) edge of polygon, this gives it a nice
    // taper look
    if (Appearance.InverseInfoBox) {
      canvas.black_brush();
      canvas.black_pen();
    } else {
      canvas.white_brush();
      canvas.white_pen();
    }
    canvas.polygon(getPolygon(sink), 3);
  }
}

void
GaugeVario::RenderNeedle(Canvas &canvas, int i, bool average, bool clear)
{
  dirty = true;

  // legacy behaviour
  if (clear ^ Appearance.InverseInfoBox) {
    canvas.white_brush();
    canvas.white_pen();
  } else {
    canvas.black_brush();
    canvas.black_pen();
  }

  if (average)
    canvas.polyline(getPolygon(i), 3);
  else
    canvas.polygon(getPolygon(i), 3);
}

// TODO code: Optimise vario rendering, this is slow
void
GaugeVario::RenderValue(Canvas &canvas, int x, int y, DrawInfo_t *diValue,
                        DrawInfo_t *diLabel, fixed Value, const TCHAR *Label)
{
  SIZE tsize;

#ifndef FIXED_MATH
  Value = (double)iround(Value * 10) / 10; // prevent the -0.0 case
#endif

  if (!diValue->InitDone) {

    diValue->recBkg.right = x - Layout::Scale(5);
    diValue->recBkg.top = y + Layout::Scale(3)
                            + Fonts::Title.get_capital_height();

    diValue->recBkg.left = diValue->recBkg.right;
    // update back rect with max label size
    diValue->recBkg.bottom = diValue->recBkg.top
                             + Fonts::CDI.get_capital_height();

    diValue->orgText.x = diValue->recBkg.left;
    diValue->orgText.y = diValue->recBkg.top
                         + Fonts::CDI.get_capital_height()
                         - Fonts::CDI.get_ascent_height();

    diValue->lastValue = fixed(-9999);
    diValue->lastText[0] = '\0';
    diValue->last_unit_symbol = NULL;
    diValue->InitDone = true;
  }

  if (!diLabel->InitDone) {

    diLabel->recBkg.right = x;
    diLabel->recBkg.top = y + Layout::Scale(1);

    diLabel->recBkg.left = diLabel->recBkg.right;
    // update back rect with max label size
    diLabel->recBkg.bottom = diLabel->recBkg.top
                             + Fonts::Title.get_capital_height();

    diLabel->orgText.x = diLabel->recBkg.left;
    diLabel->orgText.y = diLabel->recBkg.top
                         + Fonts::Title.get_capital_height()
                         - Fonts::Title.get_ascent_height();

    diLabel->lastValue = fixed(-9999);
    diLabel->lastText[0] = '\0';
    diLabel->last_unit_symbol = NULL;
    diLabel->InitDone = true;
  }

  canvas.background_transparent();

  if (!is_persistent() || (dirty && _tcscmp(diLabel->lastText, Label) != 0)) {
    canvas.set_background_color(colTextBackgnd);
    canvas.set_text_color(colTextGray);
    canvas.select(Fonts::Title);
    tsize = canvas.text_size(Label);
    diLabel->orgText.x = diLabel->recBkg.right - tsize.cx;
    canvas.text_opaque(diLabel->orgText.x, diLabel->orgText.y,
                       diLabel->recBkg, Label);
    diLabel->recBkg.left = diLabel->orgText.x;
    _tcscpy(diLabel->lastText, Label);
  }

  if (!is_persistent() || (dirty && diValue->lastValue != Value)) {
    TCHAR Temp[18];
    canvas.set_background_color(colTextBackgnd);
    canvas.set_text_color(colText);
    _stprintf(Temp, _T("%.1f"), (double)Value);
    canvas.select(Fonts::CDI);
    tsize = canvas.text_size(Temp);
    diValue->orgText.x = diValue->recBkg.right - tsize.cx;

    canvas.text_opaque(diValue->orgText.x, diValue->orgText.y,
                       diValue->recBkg, Temp);

    diValue->recBkg.left = diValue->orgText.x;
    diValue->lastValue = Value;
  }

  if (!is_persistent() || (dirty && unit_symbol != NULL &&
                           diLabel->last_unit_symbol != unit_symbol)) {
    RasterPoint BitmapUnitPos = unit_symbol->get_origin(Appearance.InverseInfoBox
                                                  ? UnitSymbol::INVERSE_GRAY
                                                  : UnitSymbol::GRAY);
    SIZE BitmapUnitSize = unit_symbol->get_size();

    canvas.scale_copy(x - Layout::Scale(5), diValue->recBkg.top,
                      *unit_symbol,
                      BitmapUnitPos.x, BitmapUnitPos.y,
                      BitmapUnitSize.cx, BitmapUnitSize.cy);

    diLabel->last_unit_symbol = unit_symbol;
  }
}

void
GaugeVario::RenderSpeedToFly(Canvas &canvas, int x, int y)
{
  if (!Basic().gps.Simulator && !(Basic().AirspeedAvailable &&
                                  Basic().TotalEnergyVarioAvailable))
    return;

  static fixed lastVdiff;
  fixed vdiff;

  const int ARROWYSIZE = Layout::Scale(3);
  const int ARROWXSIZE = Layout::Scale(7);

  int nary = NARROWS * ARROWYSIZE;
  int ytop = get_top() + YOFFSET + nary; // JMW
  int ybottom = get_bottom() - YOFFSET - nary - Layout::FastScale(1);

  ytop += Layout::Scale(14);
  ybottom -= Layout::Scale(14);

  x = get_right() - 2 * ARROWXSIZE;

  // only draw speed command if flying and vario is not circling
<<<<<<< HEAD
  if ((Calculated().flight.Flying)
      && (!Basic().gps.Simulator || !Calculated().Circling)
      && !Basic().SwitchState.VarioCircling) {
=======
  if ((Basic().flight.Flying)
      && (!Basic().gps.Simulator || !Calculated().Circling)) {
>>>>>>> 6366b085
    vdiff = Calculated().V_stf - Basic().IndicatedAirspeed;
    vdiff = max(-DeltaVlimit, min(DeltaVlimit, vdiff)); // limit it
    vdiff = iround(vdiff/DeltaVstep) * DeltaVstep;
  } else
    vdiff = fixed_zero;

  if (!is_persistent() || lastVdiff != vdiff || dirty) {
    lastVdiff = vdiff;

    if (is_persistent()) {
      Color background_color = Appearance.InverseInfoBox
        ? Color::BLACK : Color::WHITE;

      // bottom (too slow)
      canvas.fill_rectangle(x, ybottom + YOFFSET,
                            x + ARROWXSIZE * 2 + 1,
                            ybottom + YOFFSET + nary + ARROWYSIZE +
                            Layout::FastScale(2),
                            background_color);

      // top (too fast)
      canvas.fill_rectangle(x, ytop - YOFFSET + 1,
                            x + ARROWXSIZE * 2  +1,
                            ytop - YOFFSET - nary + 1 - ARROWYSIZE -
                            Layout::FastScale(2),
                            background_color);
    }

    RenderClimb(canvas);

    canvas.null_pen();

    if (Appearance.InfoBoxColors) {
      if (positive(vdiff)) {
        // too slow
        canvas.select(redBrush);
      } else {
        canvas.select(greenBrush);
      }
    } else {
      if (Appearance.InverseInfoBox)
        canvas.white_brush();
      else
        canvas.black_brush();
    }

    if (positive(vdiff)) {
      // too slow
      y = ybottom;
      y += YOFFSET;

      while (positive(vdiff)) {
        if (vdiff > DeltaVstep) {
          canvas.rectangle(x, y, x + ARROWXSIZE * 2 + 1, y + ARROWYSIZE - 1);
        } else {
          RasterPoint Arrow[4];
          Arrow[0].x = x;
          Arrow[0].y = y;
          Arrow[1].x = x + ARROWXSIZE;
          Arrow[1].y = y + ARROWYSIZE - 1;
          Arrow[2].x = x + 2 * ARROWXSIZE;
          Arrow[2].y = y;
          Arrow[3].x = x;
          Arrow[3].y = y;
          canvas.polygon(Arrow, 4);
        }
        vdiff -= DeltaVstep;
        y += ARROWYSIZE;
      }
    } else if (negative(vdiff)) {
      // too fast
      y = ytop;
      y -= YOFFSET;

      while (negative(vdiff)) {
        if (vdiff < -DeltaVstep) {
          canvas.rectangle(x, y + 1, x + ARROWXSIZE * 2 + 1, y - ARROWYSIZE + 2);
        } else {
          RasterPoint Arrow[4];
          Arrow[0].x = x;
          Arrow[0].y = y;
          Arrow[1].x = x + ARROWXSIZE;
          Arrow[1].y = y - ARROWYSIZE + 1;
          Arrow[2].x = x + 2 * ARROWXSIZE;
          Arrow[2].y = y;
          Arrow[3].x = x;
          Arrow[3].y = y;
          canvas.polygon(Arrow, 4);
        }
        vdiff += DeltaVstep;
        y -= ARROWYSIZE;
      }
    }
  }
}

void
GaugeVario::RenderBallast(Canvas &canvas)
{
  static fixed lastBallast = fixed_one;
  static RECT recLabelBk = {-1,-1,-1,-1};
  static RECT recValueBk = {-1,-1,-1,-1};
  static RasterPoint orgLabel = {-1,-1};
  static RasterPoint orgValue = {-1,-1};

  if (recLabelBk.left == -1) { // ontime init, origin and background rect

    SIZE tSize;

    // position of ballast label
    orgLabel.x = 1;
    orgLabel.y = get_top() + 2
                 + Fonts::Title.get_capital_height() * 2
                 - Fonts::Title.get_ascent_height();

    // position of ballast value
    orgValue.x = 1;
    orgValue.y = get_top() + 1
                 + Fonts::Title.get_capital_height()
                 - Fonts::Title.get_ascent_height();

    // set upper left corner
    recLabelBk.left = orgLabel.x;
    recLabelBk.top = orgLabel.y
                     + Fonts::Title.get_ascent_height()
                     - Fonts::Title.get_capital_height();

    // set upper left corner
    recValueBk.left = orgValue.x;
    recValueBk.top = orgValue.y
                     + Fonts::Title.get_ascent_height()
                     - Fonts::Title.get_capital_height();

    // get max label size
    canvas.select(Fonts::Title);
    tSize = canvas.text_size(TextBal);

    // update back rect with max label size
    recLabelBk.right = recLabelBk.left + tSize.cx;
    recLabelBk.bottom = recLabelBk.top +
                        Fonts::Title.get_capital_height();

    // get max value size
    tSize = canvas.text_size(_T("100%"));

    recValueBk.right = recValueBk.left + tSize.cx;
    // update back rect with max label size
    recValueBk.bottom = recValueBk.top +
                        Fonts::Title.get_capital_height();
  }

  fixed BALLAST = Calculated().common_stats.current_ballast;

  if (BALLAST != lastBallast) {
    // ballast hase been changed

    TCHAR Temp[18];

    canvas.select(Fonts::Title);
    canvas.set_background_color(colTextBackgnd);

    if (lastBallast < fixed(0.001) || BALLAST < fixed(0.001)) {
      // new ballast is 0, hide label
      if (BALLAST < fixed(0.001))
        canvas.text_opaque(orgLabel.x, orgLabel.y, recLabelBk, _T(""));
      else {
        canvas.set_text_color(colTextGray);
        // ols ballast was 0, show label
        canvas.text_opaque(orgLabel.x, orgLabel.y, recLabelBk, TextBal);
      }
    }

    // new ballast 0, hide value
    if (BALLAST < fixed(0.001))
      Temp[0] = _T('\0');
    else
      _stprintf(Temp, _T("%d%%"), (int)(BALLAST * 100));

    canvas.set_text_color(colText);
    canvas.text_opaque(orgValue.x, orgValue.y, recValueBk, Temp);

    lastBallast = BALLAST;
  }
}

void
GaugeVario::RenderBugs(Canvas &canvas)
{
  static fixed lastBugs = fixed_one;
  static RECT recLabelBk = {-1,-1,-1,-1};
  static RECT recValueBk = {-1,-1,-1,-1};
  static RasterPoint orgLabel = {-1,-1};
  static RasterPoint orgValue = {-1,-1};

  if (recLabelBk.left == -1) {
    SIZE tSize;

    orgLabel.x = 1;
    orgLabel.y = get_bottom() - 2
                 - Fonts::Title.get_capital_height()
                 - Fonts::Title.get_ascent_height();

    orgValue.x = 1;
    orgValue.y = get_bottom() - 1
                 - Fonts::Title.get_ascent_height();

    recLabelBk.left = orgLabel.x;
    recLabelBk.top = orgLabel.y
                     + Fonts::Title.get_ascent_height()
                     - Fonts::Title.get_capital_height();
    recValueBk.left = orgValue.x;
    recValueBk.top = orgValue.y
                     + Fonts::Title.get_ascent_height()
                     - Fonts::Title.get_capital_height();

    canvas.select(Fonts::Title);
    tSize = canvas.text_size(TextBug);

    recLabelBk.right = recLabelBk.left + tSize.cx;
    recLabelBk.bottom = recLabelBk.top
                        + Fonts::Title.get_capital_height()
                        + Fonts::Title.get_height()
                        - Fonts::Title.get_ascent_height();

    tSize = canvas.text_size(_T("100%"));

    recValueBk.right = recValueBk.left + tSize.cx;
    recValueBk.bottom = recValueBk.top +
                        Fonts::Title.get_capital_height();
  }

  fixed BUGS = Calculated().common_stats.current_bugs;
  if (BUGS != lastBugs) {
    TCHAR Temp[18];

    canvas.select(Fonts::Title);
    canvas.set_background_color(colTextBackgnd);

    if (lastBugs > fixed(0.999) || BUGS > fixed(0.999)) {
      if (BUGS > fixed(0.999))
        canvas.text_opaque(orgLabel.x, orgLabel.y, recLabelBk, _T(""));
      else {
        canvas.set_text_color(colTextGray);
        canvas.text_opaque(orgLabel.x, orgLabel.y, recLabelBk, TextBug);
      }
    }

    if (BUGS > fixed(0.999))
      Temp[0] = _T('\0');
    else
      _stprintf(Temp, _T("%d%%"), (int)((fixed_one - BUGS) * 100));

    canvas.set_text_color(colText);
    canvas.text_opaque(orgLabel.x, orgLabel.y, recValueBk, Temp);

    lastBugs = BUGS;
  }
}<|MERGE_RESOLUTION|>--- conflicted
+++ resolved
@@ -486,14 +486,8 @@
   x = get_right() - 2 * ARROWXSIZE;
 
   // only draw speed command if flying and vario is not circling
-<<<<<<< HEAD
   if ((Calculated().flight.Flying)
-      && (!Basic().gps.Simulator || !Calculated().Circling)
-      && !Basic().SwitchState.VarioCircling) {
-=======
-  if ((Basic().flight.Flying)
       && (!Basic().gps.Simulator || !Calculated().Circling)) {
->>>>>>> 6366b085
     vdiff = Calculated().V_stf - Basic().IndicatedAirspeed;
     vdiff = max(-DeltaVlimit, min(DeltaVlimit, vdiff)); // limit it
     vdiff = iround(vdiff/DeltaVstep) * DeltaVstep;
