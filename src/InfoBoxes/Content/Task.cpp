--- conflicted
+++ resolved
@@ -168,14 +168,8 @@
   // use proper non-terminal next task stats
 
   const TaskStats &task_stats = CommonInterface::Calculated().task_stats;
-<<<<<<< HEAD
-  if (!task_stats.task_valid || !task_stats.current_leg.IsAchievable() ||
-      !positive(task_stats.current_leg.time_remaining)) {
-    data.SetInvalid();
-=======
   if (!task_stats.task_valid || !task_stats.current_leg.IsAchievable()) {
-    infobox.SetInvalid();
->>>>>>> a5c4a305
+    data.SetInvalid();
     return;
   }
 
@@ -220,14 +214,8 @@
 
   const TaskStats &task_stats = XCSoarInterface::Calculated().task_stats;
   const GlideResult &next_solution = XCSoarInterface::Calculated().common_stats.next_solution;
-<<<<<<< HEAD
-  if (!task_stats.task_valid || !next_solution.IsDefined() ||
-      !next_solution.IsAchievable(false)) {
-    data.SetInvalid();
-=======
   if (!task_stats.task_valid || !next_solution.IsAchievable()) {
-    infobox.SetInvalid();
->>>>>>> a5c4a305
+    data.SetInvalid();
     return;
   }
 
@@ -266,26 +254,15 @@
 
   const TaskStats &task_stats = XCSoarInterface::Calculated().task_stats;
   const GlideResult &next_solution = XCSoarInterface::Calculated().common_stats.next_solution;
-<<<<<<< HEAD
-  if (!task_stats.task_valid || !next_solution.IsDefined() ||
-      !next_solution.IsAchievable(false)) {
-    data.SetInvalid();
-=======
   if (!task_stats.task_valid || !next_solution.IsAchievable()) {
-    infobox.SetInvalid();
->>>>>>> a5c4a305
+    data.SetInvalid();
     return;
   }
 
   // Set Value
   TCHAR tmp[32];
-<<<<<<< HEAD
-  Units::FormatUserAltitude(next_solution.altitude_required, tmp, 32, false);
+  Units::FormatUserAltitude(next_solution.GetRequiredAltitude(), tmp, 32, false);
   data.SetValue(tmp);
-=======
-  Units::FormatUserAltitude(next_solution.GetRequiredAltitude(), tmp, 32, false);
-  infobox.SetValue(tmp);
->>>>>>> a5c4a305
 
   // Set Unit
   data.SetValueUnit(Units::current.altitude_unit);
@@ -298,23 +275,14 @@
 
   const TaskStats &task_stats = XCSoarInterface::Calculated().task_stats;
   const GlideResult next_solution = XCSoarInterface::Calculated().common_stats.next_solution;
-<<<<<<< HEAD
-  if (!task_stats.task_valid || !next_solution.IsAchievable(true)) {
-    data.SetInvalid();
-=======
   if (!task_stats.task_valid || !next_solution.IsFinalGlide()) {
-    infobox.SetInvalid();
->>>>>>> a5c4a305
+    data.SetInvalid();
     return;
   }
 
   // Set Value
   TCHAR tmp[32];
-<<<<<<< HEAD
-  fixed alt = XCSoarInterface::Basic().nav_altitude-next_solution.height_glide;
-=======
-  fixed alt = next_solution.GetArrivalAltitude(XCSoarInterface::Basic().NavAltitude);
->>>>>>> a5c4a305
+  fixed alt = next_solution.GetArrivalAltitude(XCSoarInterface::Basic().nav_altitude);
   Units::FormatUserAltitude(alt, tmp, 32, false);
   data.SetValue(tmp);
 
@@ -372,14 +340,8 @@
 {
   const TaskStats &task_stats = XCSoarInterface::Calculated().task_stats;
 
-<<<<<<< HEAD
-  if (!task_stats.task_valid || !task_stats.total.IsAchievable() ||
-      !positive(task_stats.total.time_remaining)) {
-    data.SetInvalid();
-=======
   if (!task_stats.task_valid || !task_stats.total.IsAchievable()) {
-    infobox.SetInvalid();
->>>>>>> a5c4a305
+    data.SetInvalid();
     return;
   }
 
@@ -645,14 +607,8 @@
   const CommonStats &common_stats = XCSoarInterface::Calculated().common_stats;
 
   if (!common_stats.ordered_has_targets ||
-      !task_stats.task_valid || !task_stats.total.IsAchievable() ||
-<<<<<<< HEAD
-      !positive(task_stats.total.time_remaining)) {
-    data.SetInvalid();
-=======
-      !positive(common_stats.aat_time_remaining)) {
-    infobox.SetInvalid();
->>>>>>> a5c4a305
+      !task_stats.task_valid || !task_stats.total.IsAchievable()) {
+    data.SetInvalid();
     return;
   }
 
