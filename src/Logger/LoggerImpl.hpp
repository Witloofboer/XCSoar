--- conflicted
+++ resolved
@@ -67,7 +67,6 @@
 
   /** Buffer for points recorded before takeoff */
   struct LoggerPreTakeoffBuffer {
-<<<<<<< HEAD
     GEOPOINT Location;          /**< Location of fix */
     double Altitude;            /**< GPS Altitude (m) */
     double BaroAltitude;        /**< Barometric altitude (m) */
@@ -75,6 +74,10 @@
     int SatelliteIDs[MAXSATELLITES]; /**< IDs of satellites in fix */
     double Time;                /**< Time of fix (s) */
     int NAVWarning;             /**< GPS fix state */
+    int FixQuality;             /**< GPS fix quality */
+    int SatellitesUsed;         /**< GPS fix state */
+    bool HDOP;                  /**< GPS Horizontal Dilution of precision */
+    bool Simulator;             /**< GPS Simulator flag  */
 
     /** 
      * Set buffer value from NMEA_INFO structure
@@ -83,21 +86,6 @@
      * 
      * @return Buffer value
      */
-=======
-    GEOPOINT Location;
-    double Altitude;
-    double BaroAltitude;
-    BrokenDateTime DateTime;
-    int SatelliteIDs[MAXSATELLITES];
-    double Time;
-
-    int NAVWarning;
-    int FixQuality;
-    int SatellitesUsed;
-    bool HDOP;
-    bool Simulator;
-
->>>>>>> 22f4c04c
     const struct LoggerPreTakeoffBuffer &operator=(const NMEA_INFO &src);
   };
   struct LogPoint_GPSPosition {
