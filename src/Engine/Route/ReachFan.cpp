/* Copyright_License {

  XCSoar Glide Computer - http://www.xcsoar.org/
  Copyright (C) 2000-2011 The XCSoar Project
  A detailed list of copyright holders can be found in the file "AUTHORS".

  This program is free software; you can redistribute it and/or
  modify it under the terms of the GNU General Public License
  as published by the Free Software Foundation; either version 2
  of the License, or (at your option) any later version.

  This program is distributed in the hope that it will be useful,
  but WITHOUT ANY WARRANTY; without even the implied warranty of
  MERCHANTABILITY or FITNESS FOR A PARTICULAR PURPOSE.  See the
  GNU General Public License for more details.

  You should have received a copy of the GNU General Public License
  along with this program; if not, write to the Free Software
  Foundation, Inc., 59 Temple Place - Suite 330, Boston, MA  02111-1307, USA.
}
 */
#include "ReachFan.hpp"
#include "Route/RoutePolar.hpp"
#include "Terrain/RasterMap.hpp"
#include "Geo/GeoBounds.hpp"

#define REACH_BUFFER 1
#define REACH_SWEEP (ROUTEPOLAR_Q1-REACH_BUFFER)

// max depth set to low limit for older WINCE versions
#if !defined(_WIN32_WCE) && !defined(ANDROID)
#define REACH_MAX_DEPTH 4
#elif !defined(_WIN32_WCE) || (_WIN32_WCE >= 0x0400 && !defined(GNAV))
#define REACH_MAX_DEPTH 4
#else
#define REACH_MAX_DEPTH 3
#endif

#define REACH_MIN_STEP 25
#define REACH_MAX_VERTICES 2000

struct ReachFanParms {
  ReachFanParms(const RoutePolars& _rpolars,
                const TaskProjection& _task_proj,
                const short _terrain_base,
                const RasterMap* _terrain=NULL):
    rpolars(_rpolars), task_proj(_task_proj), terrain(_terrain), 
    terrain_base(_terrain_base),
    terrain_counter(0),
    fan_counter(0),
    vertex_counter(0),
    set_depth(0) {};

  const RoutePolars &rpolars;
  const TaskProjection& task_proj;
  const RasterMap* terrain;
  int terrain_base;
  unsigned terrain_counter;
  unsigned fan_counter;
  unsigned vertex_counter;
  unsigned char set_depth;

  FlatGeoPoint reach_intercept(const int index,
                               const AGeoPoint& ao) const {
    return rpolars.reach_intercept(index, ao, terrain, task_proj);
  }
};

static bool too_close(const FlatGeoPoint& p1, const FlatGeoPoint& p2)
{
  const FlatGeoPoint k = p1-p2;
  const int dmax = std::max(abs(k.Longitude), abs(k.Latitude));
  return dmax < REACH_MIN_STEP;
}

void FlatTriangleFan::calc_bb() {
  assert(!vs.empty());

  VertexVector::const_iterator it = vs.begin(), end = vs.end();
  bb_self = FlatBoundingBox(*it);
  for (++it; it != end; ++it) {
    bb_self.expand(*it);
  }
}

void
FlatTriangleFanTree::calc_bb() {
  FlatTriangleFan::calc_bb();

  bb_children = bb_self;

  for (LeafVector::iterator it = children.begin(), end = children.end();
       it != end; ++it) {
    it->calc_bb();
    bb_children.expand(it->bb_children);
  }
}

//////////

void
FlatTriangleFan::add_point(const FlatGeoPoint &p) {
  if (!vs.empty()) {
    if (p == vs.back())
      return; // dont add duplicates
  }
  vs.push_back(p);
}

//////////

bool
FlatTriangleFan::is_inside(const FlatGeoPoint &p) const {
  if (!bb_self.is_inside(p))
    return false;

  int c=0;
  for (VertexVector::const_iterator i= vs.begin(), j=vs.end()-1;
       i!= vs.end(); j = i++) {
    if ((i->Latitude>p.Latitude) == (j->Latitude>p.Latitude))
      continue;
    if (( p.Longitude < (j->Longitude-i->Longitude)*(p.Latitude-i->Latitude)/(j->Latitude-i->Latitude)
          + i->Longitude))
      c = !c;
  }
  return (c>0);
};

bool
FlatTriangleFanTree::is_inside_tree(const FlatGeoPoint &p, const bool include_children) const {
  if (include_children) {
    if (!bb_children.is_inside(p))
      return false;
  } else {
    if (!bb_self.is_inside(p))
      return false;
  }
  //
  if (is_inside(p))
    return true;

  if (!include_children)
    return false;

  for (LeafVector::const_iterator it = children.begin(), end= children.end();
       it != end; ++it) {
    if (it->is_inside_tree(p, true))
      return true;
  }
  // should never get here!
  return false;
};

/////////////

void
FlatTriangleFanTree::fill_reach(const AFlatGeoPoint &origin,
                                ReachFanParms& parms) {
  gaps_filled = false;

  fill_reach(origin, 0, ROUTEPOLAR_POINTS+1, parms);

  for (parms.set_depth=0; parms.set_depth< REACH_MAX_DEPTH; ++parms.set_depth) {
    if (!fill_depth(origin, parms)) {
      break; // stop searching
    }
  }
  // this boundingbox update visits the tree recursively
  calc_bb();
}

void
FlatTriangleFanTree::dummy_reach(const AFlatGeoPoint &ao)
{
  add_point(ao);
  calc_bb();
  height = ao.altitude;
}

bool
FlatTriangleFanTree::fill_depth(const AFlatGeoPoint &origin,
                                ReachFanParms& parms) 
{
  if (depth == parms.set_depth) { 
    if (gaps_filled) 
      return true;
    gaps_filled = true;

    if (parms.vertex_counter>REACH_MAX_VERTICES)
      return false;
    if (parms.fan_counter>REACH_MAX_FANS)
      return false;

    fill_gaps(origin, parms);

  } else if (depth< parms.set_depth) {

    for (LeafVector::iterator it = children.begin(), end = children.end();
         it != end; ++it) {
      if (!it->fill_depth(origin, parms))
        return false; // stop searching
    }
  }
  return true;
}

void
FlatTriangleFanTree::fill_reach(const AFlatGeoPoint &origin,
                                const int index_low, const int index_high,
                                ReachFanParms& parms) {
  const AGeoPoint ao (parms.task_proj.unproject(origin), origin.altitude);
  height = origin.altitude;

  // fill vector
  if (depth) {
    const int index_mid = (index_high+index_low)/2;
    const FlatGeoPoint x_mid = parms.reach_intercept(index_mid, ao);
    if (too_close(x_mid, origin))
      return;
  }

  assert(vs.empty());
<<<<<<< HEAD
=======
  vs.reserve(index_high - index_low + 1);
>>>>>>> 349d5413
  add_point(origin);
  for (int index= index_low; index< index_high; ++index) {
    const FlatGeoPoint x = parms.reach_intercept(index, ao);
    add_point(x);
  }
}

void
FlatTriangleFanTree::fill_gaps(const AFlatGeoPoint &origin,
                               ReachFanParms& parms)
{
  // worth checking for gaps?
  if ((vs.size()>2) && (parms.rpolars.turning_reach())) {

   // now check gaps
    const RoutePoint o(origin, 0);
    RouteLink e_last(RoutePoint(*vs.begin(), 0), o, parms.task_proj);
    for (VertexVector::const_iterator x_last= vs.begin(), end= vs.end(), x= x_last+1;
         x != end; x_last = x++) {
      if (too_close(*x, origin) || too_close(*x_last, origin))
        continue;

      const RouteLink e(RoutePoint(*x, 0), o, parms.task_proj);
      // check if children need to be added
      check_gap(origin, e_last, e, parms);

      e_last = e;
    }
  }
}

void
FlatTriangleFanTree::update_terrain_base(const FlatGeoPoint& o, ReachFanParms& parms)
{
  if (!parms.terrain) {
    parms.terrain_base = 0;
    return;
  }
  for (VertexVector::const_iterator x= vs.begin(), end= vs.end();
       x != end; ++x) {
    const FlatGeoPoint av = (o+(*x))*fixed_half;
    const GeoPoint p = parms.task_proj.unproject(av);
    short h = parms.terrain->GetHeight(p);
    if (RasterBuffer::is_water(h))
      /* water: assume 0m MSL */
      parms.terrain_counter++;
    else if (!RasterBuffer::is_invalid(h)) {
      parms.terrain_counter++;
      parms.terrain_base+= h;
    }
  }
  if (parms.terrain_counter)
    parms.terrain_base/= parms.terrain_counter;
}


bool
FlatTriangleFanTree::check_gap(const AFlatGeoPoint& n,
                               const RouteLink& e_1,
                               const RouteLink& e_2,
                               ReachFanParms& parms)
{
  const bool side = (e_1.d > e_2.d);
  const RouteLink& e_long = (side)? e_1: e_2;
  const RouteLink& e_short = (side)? e_2: e_1;
  if (e_short.d >= e_long.d)
    return false;

  const FlatGeoPoint& p_long = (side)? e_1.first: e_2.first;

  // return true if this gap was caught (applicable) whether or not it generated
  // a change

  const fixed f0 = e_short.d*e_long.inv_d;
  const short h_loss = parms.rpolars.calc_glide_arrival(n, p_long, parms.task_proj)
    -n.altitude;

  const FlatGeoPoint dp(p_long-n);
  // scan from n-p_long to perpendicular to n-p_long

  int index_left, index_right;
  if (!side) {
    index_left = e_long.polar_index-REACH_SWEEP;
    index_right = e_long.polar_index-REACH_BUFFER;
  } else {
    index_left = e_long.polar_index+REACH_BUFFER;
    index_right = e_long.polar_index+REACH_SWEEP;
  }

  children.push_back(FlatTriangleFanTree(depth+1));
  FlatTriangleFanTree &child = children.back();

  for (fixed f= f0; f< fixed(0.9); f+= fixed(0.1)) {
    // find corner point
    const FlatGeoPoint px = (dp*f+n);
    // position x is length (n to p_short) along (n to p_long)
    const short h = n.altitude+(short)(f*h_loss);

    // altitude calculated from pure glide from n to x
    const AFlatGeoPoint x(px, h);

    child.fill_reach(x, index_left, index_right, parms);

    // prune child if empty or single spike
    if (child.vs.size() > 3) {
      parms.vertex_counter += child.vs.size();
      parms.fan_counter++;
      return true;
    } else {
      child.vs.clear();
    }
  }

  // don't need the child
  children.pop_back();

  return false;
}


void ReachFan::reset() {
  root.clear();
  terrain_base = 0;
}

bool ReachFan::solve(const AGeoPoint origin,
                     const RoutePolars &rpolars,
                     const RasterMap* terrain,
                     const bool do_solve) {
  reset();

  // initialise task_proj
  task_proj.reset(origin);
  task_proj.update_fast();

  const short h = terrain
    ? terrain->GetHeight(origin)
    : RasterBuffer::TERRAIN_INVALID;
  const short h2 = RasterBuffer::is_special(h) ? 0 : h;

  ReachFanParms parms(rpolars, task_proj, terrain_base, terrain);
  const AFlatGeoPoint ao(task_proj.project(origin), origin.altitude);

  if (!RasterBuffer::is_invalid(h) &&
      (origin.altitude <= h2 + rpolars.safety_height())) {
    terrain_base = h2;
    root.dummy_reach(ao);
    return false;
  }

  if (do_solve) {
    root.fill_reach(ao, parms);
  } else {
    root.dummy_reach(ao);
  }

  if (!RasterBuffer::is_invalid(h)) {
    parms.terrain_base = h2;
    parms.terrain_counter = 1;
  } else {
    parms.terrain_base = 0;
    parms.terrain_counter = 0;
  }
  if (parms.terrain) {
    root.update_terrain_base(ao, parms);
  }
  terrain_base = parms.terrain_base;
  return true;
}

bool
ReachFan::is_inside(const GeoPoint origin, const bool turning) const
{
  // no data? probably not solved yet
  if (root.empty())
    return false;
  const FlatGeoPoint p = task_proj.project(origin);
  return root.is_inside_tree(p, turning);
}

short
FlatTriangleFanTree::direct_arrival(const FlatGeoPoint& dest, const ReachFanParms& parms) const
{
  assert(!vs.empty());
  const AFlatGeoPoint n (vs[0], height);
  return parms.rpolars.calc_glide_arrival(n, dest, parms.task_proj);
}


bool
ReachFan::find_positive_arrival(const AGeoPoint dest,
                                const RoutePolars &rpolars,
                                short& arrival_height_reach,
                                short& arrival_height_direct) const
{
  arrival_height_reach = -1;
  arrival_height_direct = -1;

  if (root.empty())
    return true;

  const FlatGeoPoint d (task_proj.project(dest));
  const ReachFanParms parms(rpolars, task_proj, terrain_base);

  // first calculate direct (terrain-independent height)

  arrival_height_direct = root.direct_arrival(d, parms);

  // if can't reach even with no terrain, exit early

  if (std::min(root.get_height(), arrival_height_direct) < dest.altitude) {
    arrival_height_reach = arrival_height_direct;
    return true;
  }

  // now calculate turning solution

  arrival_height_reach = dest.altitude-1;
  root.find_positive_arrival(d, parms, arrival_height_reach);

  return true;
}

bool
FlatTriangleFanTree::find_positive_arrival(const FlatGeoPoint& n,
                                           const ReachFanParms& parms,
                                           short& arrival_height) const
{
  if (height < arrival_height)
    return false; // can't possibly improve

  if (!bb_children.is_inside(n))
    return false; // not in scope

  if (is_inside(n)) { // found in this segment
    const AFlatGeoPoint nn (vs[0], height);
    const short h = parms.rpolars.calc_glide_arrival(nn, n, parms.task_proj);
    if (h > arrival_height) {
      arrival_height = h;
      return true;
    }
  }

  bool retval = false;

  for (LeafVector::const_iterator it = children.begin(), end = children.end();
       it != end; ++it) {
    if (it->find_positive_arrival(n, parms, arrival_height))
      retval = true;
  }
  return retval;
}

void
FlatTriangleFanTree::accept_in_range(const FlatBoundingBox& bb,
                                     const TaskProjection& task_proj,
                                     TriangleFanVisitor& visitor) const
{
  if (!bb.overlaps(bb_children))
    return;

  if (bb.overlaps(bb_self)) {
    visitor.start_fan();
    for (VertexVector::const_iterator it = vs.begin(), end = vs.end();
         it != end; ++it) {
      visitor.add_point(task_proj.unproject(*it));
    }
    visitor.end_fan();
  }
  for (LeafVector::const_iterator it = children.begin(), end = children.end();
       it != end; ++it) {
    it->accept_in_range(bb, task_proj, visitor);
  }
}

void
ReachFan::accept_in_range(const GeoBounds& bounds,
                          TriangleFanVisitor& visitor) const
{
  if (root.empty())
    return;

  const FlatBoundingBox bb = task_proj.project(bounds);
  root.accept_in_range(bb, task_proj, visitor);
}<|MERGE_RESOLUTION|>--- conflicted
+++ resolved
@@ -220,10 +220,7 @@
   }
 
   assert(vs.empty());
-<<<<<<< HEAD
-=======
   vs.reserve(index_high - index_low + 1);
->>>>>>> 349d5413
   add_point(origin);
   for (int index= index_low; index< index_high; ++index) {
     const FlatGeoPoint x = parms.reach_intercept(index, ao);
