--- conflicted
+++ resolved
@@ -89,13 +89,8 @@
 {
   if (_wind.IsNonZero()) {
     wind = _wind;
-<<<<<<< HEAD
     effective_wind_angle = wind.bearing.Reciprocal() - vector.bearing;
-    wind_speed_squared = wind.norm * wind.norm;
-=======
-    effective_wind_angle = wind.bearing.Reciprocal() - vector.Bearing;
     wind_speed_squared = sqr(wind.norm);
->>>>>>> 9c4b4e98
     head_wind = -wind.norm * effective_wind_angle.cos();
   } else {
     wind = SpeedVector::Zero();
