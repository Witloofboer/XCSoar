--- conflicted
+++ resolved
@@ -26,12 +26,6 @@
 GeoPoint 
 KeyholeZone::get_boundary_parametric(fixed t) const
 { 
-<<<<<<< HEAD
-  const Angle half = getStartRadial().HalfAngle(getEndRadial());
-  const Angle angle = (Angle::radians(t * fixed_two_pi) + half).as_bearing();
-  if (angleInSector(angle)) {
-    return GeoVector(Radius, angle).end_point(get_location());
-=======
   const fixed sweep = (getEndRadial() - getStartRadial()).as_bearing().value_radians();
   const fixed small_sweep = fixed_two_pi-sweep;
   const fixed SmallRadius = fixed(500);
@@ -50,7 +44,6 @@
   } else if (tt<l+l+c1) {
     d = (fixed_one-(tt-l-c1)/l)*(Radius-SmallRadius)+SmallRadius;
     a = getEndRadial();
->>>>>>> 381e3555
   } else {
     d = SmallRadius;
     a = getEndRadial() - Angle::radians((tt-l-l-c1)/c2*small_sweep);
