--- conflicted
+++ resolved
@@ -954,7 +954,6 @@
 }
 
 bool
-<<<<<<< HEAD
 OrderedTask::check_duplicate_waypoints(Waypoints& waypoints)
 {
   bool changed = false;
@@ -976,8 +975,6 @@
 }
 
 bool
-=======
->>>>>>> 5abcc32b
 OrderedTask::commit(const OrderedTask& that)
 {
   bool modified = false;
