--- conflicted
+++ resolved
@@ -275,16 +275,12 @@
 
   operation.SetText(_("Initialising"));
 
-<<<<<<< HEAD
-  LoadDisplayOrientation(operation);
-=======
   /* create XCSoarData on the first start */
   CreateDataPath();
 
   InitAsset();
 
-  LoadDisplayOrientation();
->>>>>>> adcf908d
+  LoadDisplayOrientation(operation);
 
   main_window.InitialiseConfigured();
 
