/*
Copyright_License {

  XCSoar Glide Computer - http://www.xcsoar.org/
  Copyright (C) 2000-2015 The XCSoar Project
  A detailed list of copyright holders can be found in the file "AUTHORS".

  This program is free software; you can redistribute it and/or
  modify it under the terms of the GNU General Public License
  as published by the Free Software Foundation; either version 2
  of the License, or (at your option) any later version.

  This program is distributed in the hope that it will be useful,
  but WITHOUT ANY WARRANTY; without even the implied warranty of
  MERCHANTABILITY or FITNESS FOR A PARTICULAR PURPOSE.  See the
  GNU General Public License for more details.

  You should have received a copy of the GNU General Public License
  along with this program; if not, write to the Free Software
  Foundation, Inc., 59 Temple Place - Suite 330, Boston, MA  02111-1307, USA.
}
*/

#ifndef COMPILER_H
#define COMPILER_H

#define GCC_MAKE_VERSION(major, minor, patchlevel) ((major) * 10000 + (minor) * 100 + patchlevel)

#ifdef __GNUC__
#define GCC_VERSION GCC_MAKE_VERSION(__GNUC__, __GNUC_MINOR__, __GNUC_PATCHLEVEL__)
#else
#define GCC_VERSION 0
#endif

#ifdef __clang__
#  define CLANG_VERSION GCC_MAKE_VERSION(__clang_major__, __clang_minor__, __clang_patchlevel__)
#else
#  define CLANG_VERSION 0
#endif

/**
 * Are we building with the specified version of gcc (not clang or any
 * other compiler) or newer?
 */
#define GCC_CHECK_VERSION(major, minor) \
  (!CLANG_VERSION && \
   GCC_VERSION >= GCC_MAKE_VERSION(major, minor, 0))

/**
 * Are we building with clang (any version) or at least the specified
 * gcc version?
 */
#define CLANG_OR_GCC_VERSION(major, minor) \
  (CLANG_VERSION || GCC_CHECK_VERSION(major, minor))

/**
 * Are we building with gcc (not clang or any other compiler) and a
 * version older than the specified one?
 */
#define GCC_OLDER_THAN(major, minor) \
  (GCC_VERSION && !CLANG_VERSION && \
   GCC_VERSION < GCC_MAKE_VERSION(major, minor, 0))

#ifdef __clang__
<<<<<<< HEAD
#  define CLANG_VERSION GCC_MAKE_VERSION(__clang_major__, __clang_minor__, __clang_patchlevel__)
#  if CLANG_VERSION < GCC_MAKE_VERSION(3, 4, 0)
#    error Sorry, your clang version is too old.  You need at least version 3.4.
=======
#  if __clang_major__ < 3
#    error Sorry, your clang version is too old.  You need at least version 3.1.
>>>>>>> b6077596
#  endif
#elif defined(__GNUC__)
#  if GCC_OLDER_THAN(4,8)
#    error Sorry, your gcc version is too old.  You need at least version 4.8.
#  endif
#else
#  warning Untested compiler.  Use at your own risk!
#endif

/**
 * Are we building with the specified version of clang or newer?
 */
#define CLANG_CHECK_VERSION(major, minor) \
  (CLANG_VERSION >= GCC_MAKE_VERSION(major, minor, 0))

#if CLANG_OR_GCC_VERSION(4,0)

/* GCC 4.x */

#define gcc_const __attribute__((const))
#define gcc_deprecated __attribute__((deprecated))
#define gcc_may_alias __attribute__((may_alias))
#define gcc_malloc __attribute__((malloc))
#define gcc_noreturn __attribute__((noreturn))
#define gcc_packed __attribute__((packed))
#define gcc_printf(a,b) __attribute__((format(printf, a, b)))
#define gcc_pure __attribute__((pure))
#define gcc_sentinel __attribute__((sentinel))
#define gcc_unused __attribute__((unused))
#define gcc_warn_unused_result __attribute__((warn_unused_result))

#define gcc_nonnull(...) __attribute__((nonnull(__VA_ARGS__)))
#define gcc_nonnull_all __attribute__((nonnull))

#define gcc_likely(x) __builtin_expect (!!(x), 1)
#define gcc_unlikely(x) __builtin_expect (!!(x), 0)

#define gcc_aligned(n) __attribute__((aligned(n)))

#define gcc_visibility_hidden __attribute__((visibility("hidden")))
#define gcc_visibility_default __attribute__((visibility("default")))

#define gcc_always_inline __attribute__((always_inline))

#else

/* generic C compiler */

#define gcc_const
#define gcc_deprecated
#define gcc_may_alias
#define gcc_malloc
#define gcc_noreturn
#define gcc_packed
#define gcc_printf(a,b)
#define gcc_pure
#define gcc_sentinel
#define gcc_unused
#define gcc_warn_unused_result

#define gcc_nonnull(...)
#define gcc_nonnull_all

#define gcc_likely(x) (x)
#define gcc_unlikely(x) (x)

#define gcc_aligned(n)

#define gcc_visibility_hidden
#define gcc_visibility_default

#define gcc_always_inline inline

#endif

#if CLANG_OR_GCC_VERSION(4,3)

#define gcc_hot __attribute__((hot))
#define gcc_cold __attribute__((cold))

#else /* ! GCC_UNUSED >= 40300 */

#define gcc_hot
#define gcc_cold

#endif /* ! GCC_UNUSED >= 40300 */

#if GCC_CHECK_VERSION(4,6)
#define gcc_flatten __attribute__((flatten))
#else
#define gcc_flatten
#endif

#ifndef __cplusplus
/* plain C99 has "restrict" */
#define gcc_restrict restrict
#elif CLANG_OR_GCC_VERSION(4,0)
/* "__restrict__" is a GCC extension for C++ */
#define gcc_restrict __restrict__
#else
/* disable it on other compilers */
#define gcc_restrict
#endif

#ifndef __has_feature
  // define dummy macro for non-clang compilers
  #define __has_feature(x) 0
#endif

#if __has_feature(attribute_unused_on_fields)
#define gcc_unused_field gcc_unused
#else
#define gcc_unused_field
#endif

#if defined(__GNUC__) || defined(__clang__)
#define gcc_unreachable() __builtin_unreachable()
#else
#define gcc_unreachable()
#endif

#endif<|MERGE_RESOLUTION|>--- conflicted
+++ resolved
@@ -62,14 +62,8 @@
    GCC_VERSION < GCC_MAKE_VERSION(major, minor, 0))
 
 #ifdef __clang__
-<<<<<<< HEAD
-#  define CLANG_VERSION GCC_MAKE_VERSION(__clang_major__, __clang_minor__, __clang_patchlevel__)
 #  if CLANG_VERSION < GCC_MAKE_VERSION(3, 4, 0)
 #    error Sorry, your clang version is too old.  You need at least version 3.4.
-=======
-#  if __clang_major__ < 3
-#    error Sorry, your clang version is too old.  You need at least version 3.1.
->>>>>>> b6077596
 #  endif
 #elif defined(__GNUC__)
 #  if GCC_OLDER_THAN(4,8)
