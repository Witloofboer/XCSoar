--- conflicted
+++ resolved
@@ -188,15 +188,6 @@
 	{JPC_MS_PPM, "PPM", {jpc_ppm_destroyparms, jpc_ppm_getparms, }},
 	{JPC_MS_PPT, "PPT", {jpc_ppt_destroyparms, jpc_ppt_getparms, }},
 #endif /* ENABLE_JASPER_PPM */
-<<<<<<< HEAD
-	{JPC_MS_SOP, "SOP", {0, jpc_sop_getparms,
-	  }},
-	{JPC_MS_EPH, "EPH", {0, 0}},
-	{JPC_MS_CRG, "CRG", {0, jpc_crg_getparms,
-	  }},
-	{JPC_MS_COM, "COM", {jpc_com_destroyparms, jpc_com_getparms, }},
-	{-1, "UNKNOWN",  {jpc_unk_destroyparms, jpc_unk_getparms, }}
-=======
 	{JPC_MS_SOP, "SOP", {0, jpc_sop_getparms}},
 	{JPC_MS_EPH, "EPH", {0, 0}},
 	{JPC_MS_CRG, "CRG", {jpc_crg_destroyparms, jpc_crg_getparms,
@@ -205,7 +196,6 @@
 	  }},
 	{-1, "UNKNOWN",  {jpc_unk_destroyparms, jpc_unk_getparms,
 	  }}
->>>>>>> b8d21b4c
 };
 
 /******************************************************************************\
@@ -289,14 +279,9 @@
 			jpc_ms_dump(ms, stderr);
 		}
 
-<<<<<<< HEAD
-		if (JAS_CAST(ulong, jas_stream_tell(tmpstream)) != ms->len) {
-			jas_eprintf("warning: trailing garbage in marker segment (%ld bytes)\n",
-=======
 		if (JAS_CAST(jas_ulong, jas_stream_tell(tmpstream)) != ms->len) {
 			jas_eprintf(
 			  "warning: trailing garbage in marker segment (%ld bytes)\n",
->>>>>>> b8d21b4c
 			  ms->len - jas_stream_tell(tmpstream));
 		}
 
@@ -485,10 +470,6 @@
 		jas_eprintf("reference grid cannot have zero area\n");
 		goto error;
 	}
-<<<<<<< HEAD
-	if (!(siz->comps = jas_alloc2(siz->numcomps, sizeof(jpc_sizcomp_t)))) {
-		return -1;
-=======
 	if (!siz->tilewidth || !siz->tileheight) {
 		jas_eprintf("tile cannot have zero area\n");
 		goto error;
@@ -516,7 +497,6 @@
 
 	if (!(siz->comps = jas_alloc2(siz->numcomps, sizeof(jpc_sizcomp_t)))) {
 		goto error;
->>>>>>> b8d21b4c
 	}
 	for (i = 0; i < siz->numcomps; ++i) {
 		if (jpc_getuint8(in, &tmp) ||
@@ -645,11 +625,7 @@
 	fprintf(out, "csty = 0x%02x;\n", cod->compparms.csty);
 	fprintf(out, "numdlvls = %d; qmfbid = %d; mctrans = %d\n",
 	  cod->compparms.numdlvls, cod->compparms.qmfbid, cod->mctrans);
-<<<<<<< HEAD
-	fprintf(out, "prg = %d; numlyrs = %d;\n",
-=======
 	fprintf(out, "prg = %d; numlyrs = %"PRIuFAST16";\n",
->>>>>>> b8d21b4c
 	  cod->prg, cod->numlyrs);
 	fprintf(out, "cblkwidthval = %d; cblkheightval = %d; "
 	  "cblksty = 0x%02x;\n", cod->compparms.cblkwidthval, cod->compparms.cblkheightval,
@@ -759,12 +735,7 @@
 	}
 	compparms->numrlvls = compparms->numdlvls + 1;
 	if (compparms->numrlvls > JPC_MAXRLVLS) {
-<<<<<<< HEAD
-		jpc_cox_destroycompparms(compparms);
-		return -1;
-=======
-		goto error;
->>>>>>> b8d21b4c
+		goto error;
 	}
 	if (prtflag) {
 		for (i = 0; i < compparms->numrlvls; ++i) {
@@ -988,21 +959,6 @@
 		compparms->numstepsizes = (len - n) / 2;
 		break;
 	}
-<<<<<<< HEAD
-	if (compparms->numstepsizes > 3 * JPC_MAXRLVLS + 1) {
-		jpc_qcx_destroycompparms(compparms);
-                return -1;
-        } else if (compparms->numstepsizes > 0) {
-		compparms->stepsizes = jas_malloc(compparms->numstepsizes *
-		  sizeof(uint_fast16_t));
-		assert(compparms->stepsizes);
-		for (i = 0; i < compparms->numstepsizes; ++i) {
-			if (compparms->qntsty == JPC_QCX_NOQNT) {
-				jpc_getuint8(in, &tmp);
-				compparms->stepsizes[i] = JPC_QCX_EXPN(tmp >> 3);
-			} else {
-				jpc_getuint16(in, &compparms->stepsizes[i]);
-=======
 	/* Ensure that the step size array is sufficiently large. */
 	if (compparms->numstepsizes > 3 * JPC_MAXRLVLS + 1) {
 		jpc_qcx_destroycompparms(compparms);
@@ -1023,7 +979,6 @@
 				if (jpc_getuint16(in, &compparms->stepsizes[i])) {
 					return -1;
 				}
->>>>>>> b8d21b4c
 			}
 		}
 	} else {
